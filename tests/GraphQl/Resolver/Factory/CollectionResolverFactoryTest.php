--- conflicted
+++ resolved
@@ -162,11 +162,7 @@
         $resolveInfo = new ResolveInfo('relatedDummies', [], new ObjectType(['name' => '']), new ObjectType(['name' => '']), [], new Schema([]), [], null, null, []);
 
         $this->assertEquals(
-<<<<<<< HEAD
             ['edges' => [['node' => 'normalizedObject1', 'cursor' => 'Mg==']], 'pageInfo' => ['startCursor' => 'Mg==', 'endCursor' => 'OQ==', 'hasNextPage' => true, 'hasPreviousPage' => true], 'totalCount' => 17.],
-=======
-            ['edges' => [['node' => 'normalizedObject1', 'cursor' => 'Mg==']], 'pageInfo' => ['endCursor' => 'OQ==', 'hasNextPage' => true], 'totalCount' => 17.],
->>>>>>> 37c6152a
             $resolver(null, ['after' => $cursor], null, $resolveInfo)
         );
     }
