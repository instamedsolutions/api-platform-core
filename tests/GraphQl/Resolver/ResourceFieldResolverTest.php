--- conflicted
+++ resolved
@@ -14,7 +14,6 @@
 namespace ApiPlatform\Core\Tests\GraphQl\Resolver;
 
 use ApiPlatform\Core\Api\IriConverterInterface;
-use ApiPlatform\Core\Api\ResourceClassResolverInterface;
 use ApiPlatform\Core\GraphQl\Resolver\ResourceFieldResolver;
 use ApiPlatform\Core\GraphQl\Serializer\ItemNormalizer;
 use ApiPlatform\Core\Tests\Fixtures\TestBundle\Entity\Dummy;
@@ -27,47 +26,32 @@
 {
     public function testId()
     {
-<<<<<<< HEAD
-=======
-        $dummy = new Dummy();
-
-        $resourceClassResolverProphecy = $this->prophesize(ResourceClassResolverInterface::class);
-        $resourceClassResolverProphecy->isResourceClass(Dummy::class)->shouldBeCalled()->willReturn(true);
-
->>>>>>> 294afdcb
         $iriConverterProphecy = $this->prophesize(IriConverterInterface::class);
         $iriConverterProphecy->getItemIriFromResourceClass(Dummy::class, ['id' => 1])->willReturn('/dummies/1')->shouldBeCalled();
 
         $resolveInfo = new ResolveInfo('id', [], new ObjectType(['name' => '']), new ObjectType(['name' => '']), [], new Schema([]), [], null, null, []);
 
-<<<<<<< HEAD
         $resolver = new ResourceFieldResolver($iriConverterProphecy->reveal());
         $this->assertEquals('/dummies/1', $resolver([ItemNormalizer::ITEM_RESOURCE_CLASS_KEY => Dummy::class, ItemNormalizer::ITEM_IDENTIFIERS_KEY => ['id' => 1]], [], [], $resolveInfo));
-=======
-        $resolver = new ResourceFieldResolver($iriConverterProphecy->reveal(), $resourceClassResolverProphecy->reveal());
-        $this->assertEquals('/dummies/1', $resolver([ItemNormalizer::ITEM_KEY => serialize($dummy)], [], [], $resolveInfo));
->>>>>>> 294afdcb
     }
 
     public function testOriginalId()
     {
-        $resourceClassResolverProphecy = $this->prophesize(ResourceClassResolverInterface::class);
         $iriConverterProphecy = $this->prophesize(IriConverterInterface::class);
 
         $resolveInfo = new ResolveInfo('_id', [], new ObjectType(['name' => '']), new ObjectType(['name' => '']), [], new Schema([]), [], null, null, []);
 
-        $resolver = new ResourceFieldResolver($iriConverterProphecy->reveal(), $resourceClassResolverProphecy->reveal());
+        $resolver = new ResourceFieldResolver($iriConverterProphecy->reveal());
         $this->assertEquals(1, $resolver(['id' => 1], [], [], $resolveInfo));
     }
 
     public function testDirectAccess()
     {
-        $resourceClassResolverProphecy = $this->prophesize(ResourceClassResolverInterface::class);
         $iriConverterProphecy = $this->prophesize(IriConverterInterface::class);
 
         $resolveInfo = new ResolveInfo('foo', [], new ObjectType(['name' => '']), new ObjectType(['name' => '']), [], new Schema([]), [], null, null, []);
 
-        $resolver = new ResourceFieldResolver($iriConverterProphecy->reveal(), $resourceClassResolverProphecy->reveal());
+        $resolver = new ResourceFieldResolver($iriConverterProphecy->reveal());
         $this->assertEquals('bar', $resolver(['foo' => 'bar'], [], [], $resolveInfo));
         $this->assertEquals('bar', $resolver((object) ['foo' => 'bar'], [], [], $resolveInfo));
     }
@@ -75,16 +59,12 @@
     public function testNonResource()
     {
         $dummy = new Dummy();
-
-        $resourceClassResolverProphecy = $this->prophesize(ResourceClassResolverInterface::class);
-        $resourceClassResolverProphecy->isResourceClass(Dummy::class)->shouldBeCalled()->willReturn(false);
-
         $iriConverterProphecy = $this->prophesize(IriConverterInterface::class);
         $iriConverterProphecy->getIriFromItem($dummy)->willReturn('/dummies/1')->shouldNotBeCalled();
 
         $resolveInfo = new ResolveInfo('id', [], new ObjectType(['name' => '']), new ObjectType(['name' => '']), [], new Schema([]), [], null, null, []);
 
-        $resolver = new ResourceFieldResolver($iriConverterProphecy->reveal(), $resourceClassResolverProphecy->reveal());
-        $this->assertNull($resolver([ItemNormalizer::ITEM_KEY => serialize($dummy)], [], [], $resolveInfo));
+        $resolver = new ResourceFieldResolver($iriConverterProphecy->reveal());
+        $this->assertNull($resolver([], [], [], $resolveInfo));
     }
 }