<?php

/*
 * This file is part of the API Platform project.
 *
 * (c) Kévin Dunglas <dunglas@gmail.com>
 *
 * For the full copyright and license information, please view the LICENSE
 * file that was distributed with this source code.
 */

declare(strict_types=1);

namespace ApiPlatform\Core\Tests\Bridge\Symfony\Routing;

use ApiPlatform\Core\Api\IdentifiersExtractor;
use ApiPlatform\Core\Api\OperationType;
use ApiPlatform\Core\Api\ResourceClassResolverInterface;
use ApiPlatform\Core\Api\UrlGeneratorInterface;
use ApiPlatform\Core\Bridge\Symfony\Routing\IriConverter;
use ApiPlatform\Core\Bridge\Symfony\Routing\RouteNameResolverInterface;
use ApiPlatform\Core\DataProvider\ItemDataProviderInterface;
use ApiPlatform\Core\DataProvider\SubresourceDataProviderInterface;
<<<<<<< HEAD
use ApiPlatform\Core\Exception\InvalidIdentifierException;
use ApiPlatform\Core\Identifier\Normalizer\ChainIdentifierDenormalizer;
=======
>>>>>>> c99a1484
use ApiPlatform\Core\Metadata\Property\Factory\PropertyMetadataFactoryInterface;
use ApiPlatform\Core\Metadata\Property\Factory\PropertyNameCollectionFactoryInterface;
use ApiPlatform\Core\Tests\Fixtures\TestBundle\Entity\Dummy;
use ApiPlatform\Core\Tests\Fixtures\TestBundle\Entity\RelatedDummy;
use PHPUnit\Framework\TestCase;
use Prophecy\Argument;
use Symfony\Component\Routing\Exception\RouteNotFoundException;
use Symfony\Component\Routing\RouterInterface;

/**
 * @author Vincent Chalamon <vincentchalamon@gmail.com>
 */
class IriConverterTest extends TestCase
{
    /**
     * @expectedException \ApiPlatform\Core\Exception\InvalidArgumentException
     * @expectedExceptionMessage No route matches "/users/3".
     */
    public function testGetItemFromIriNoRouteException()
    {
        $routerProphecy = $this->prophesize(RouterInterface::class);
        $routerProphecy->match('/users/3')->willThrow(new RouteNotFoundException())->shouldBeCalledTimes(1);
        $converter = $this->getIriConverter($routerProphecy);
        $converter->getItemFromIri('/users/3');
    }

    /**
     * @expectedException \ApiPlatform\Core\Exception\InvalidArgumentException
     * @expectedExceptionMessage No resource associated to "/users/3".
     */
    public function testGetItemFromIriNoResourceException()
    {
        $routerProphecy = $this->prophesize(RouterInterface::class);
        $routerProphecy->match('/users/3')->willReturn([])->shouldBeCalledTimes(1);

        $converter = $this->getIriConverter($routerProphecy);
        $converter->getItemFromIri('/users/3');
    }

    /**
     * @expectedException \ApiPlatform\Core\Exception\ItemNotFoundException
     * @expectedExceptionMessage Item not found for "/users/3".
     */
    public function testGetItemFromIriItemNotFoundException()
    {
        $itemDataProviderProphecy = $this->prophesize(ItemDataProviderInterface::class);
        $itemDataProviderProphecy
            ->getItem(Dummy::class, 3, 'get', [])
            ->shouldBeCalled()->willReturn(null);

        $routerProphecy = $this->prophesize(RouterInterface::class);
        $routerProphecy->match('/users/3')->willReturn([
            '_api_resource_class' => Dummy::class,
            '_api_item_operation_name' => 'get',
            'id' => 3,
        ])->shouldBeCalledTimes(1);

        $converter = $this->getIriConverter($routerProphecy, null, $itemDataProviderProphecy);
        $converter->getItemFromIri('/users/3');
    }

    public function testGetItemFromIri()
    {
        $item = new \StdClass();
<<<<<<< HEAD
        $itemDataProviderProphecy = $this->prophesize(ItemDataProviderInterface::class);
        $itemDataProviderProphecy->getItem(Dummy::class, 3, 'get', ['fetch_data' => true])->shouldBeCalled()->willReturn($item);

        $routerProphecy = $this->prophesize(RouterInterface::class);
        $routerProphecy->match('/users/3')->willReturn([
            '_api_resource_class' => Dummy::class,
            '_api_item_operation_name' => 'get',
=======
        $itemDataProviderProphecy = $this->prophesize(ItemDataProviderInterface::class);
        $itemDataProviderProphecy->getItem(Dummy::class, 3, 'get', ['fetch_data' => true])->shouldBeCalled()->willReturn($item);

        $routerProphecy = $this->prophesize(RouterInterface::class);
        $routerProphecy->match('/users/3')->willReturn([
            '_api_resource_class' => Dummy::class,
            '_api_item_operation_name' => 'get',
            'id' => 3,
        ])->shouldBeCalledTimes(1);

        $converter = $this->getIriConverter($routerProphecy, null, $itemDataProviderProphecy);
        $this->assertEquals($converter->getItemFromIri('/users/3', ['fetch_data' => true]), $item);
    }

    public function testGetItemFromIriWithOperationName()
    {
        $propertyNameCollectionFactoryProphecy = $this->prophesize(PropertyNameCollectionFactoryInterface::class);

        $propertyMetadataFactoryProphecy = $this->prophesize(PropertyMetadataFactoryInterface::class);

        $itemDataProviderProphecy = $this->prophesize(ItemDataProviderInterface::class);
        $itemDataProviderProphecy->getItem('AppBundle\Entity\User', '3', 'operation_name', ['fetch_data' => true])
            ->willReturn('foo')
            ->shouldBeCalledTimes(1);

        $routeNameResolverProphecy = $this->prophesize(RouteNameResolverInterface::class);

        $routerProphecy = $this->prophesize(RouterInterface::class);
        $routerProphecy->match('/users/3')->willReturn([
            '_api_resource_class' => 'AppBundle\Entity\User',
            '_api_item_operation_name' => 'operation_name',
>>>>>>> c99a1484
            'id' => 3,
        ])->shouldBeCalledTimes(1);

        $converter = $this->getIriConverter($routerProphecy, null, $itemDataProviderProphecy);
        $this->assertEquals($converter->getItemFromIri('/users/3', ['fetch_data' => true]), $item);
    }

    public function testGetIriFromResourceClass()
    {
        $routeNameResolverProphecy = $this->prophesize(RouteNameResolverInterface::class);
        $routeNameResolverProphecy->getRouteName(Dummy::class, OperationType::COLLECTION)->willReturn('dummies');

        $routerProphecy = $this->prophesize(RouterInterface::class);
        $routerProphecy->generate('dummies', [], UrlGeneratorInterface::ABS_PATH)->willReturn('/dummies');

        $converter = $this->getIriConverter($routerProphecy, $routeNameResolverProphecy);
        $this->assertEquals($converter->getIriFromResourceClass(Dummy::class), '/dummies');
    }

    /**
     * @expectedException \ApiPlatform\Core\Exception\InvalidArgumentException
     * @expectedExceptionMessage Unable to generate an IRI for "ApiPlatform\Core\Tests\Fixtures\TestBundle\Entity\Dummy"
     */
    public function testNotAbleToGenerateGetIriFromResourceClass()
    {
        $routeNameResolverProphecy = $this->prophesize(RouteNameResolverInterface::class);
        $routeNameResolverProphecy->getRouteName(Dummy::class, OperationType::COLLECTION)->willReturn('dummies');

        $routerProphecy = $this->prophesize(RouterInterface::class);
        $routerProphecy->generate('dummies', [], UrlGeneratorInterface::ABS_PATH)->willThrow(new RouteNotFoundException());

        $converter = $this->getIriConverter($routerProphecy, $routeNameResolverProphecy);
        $converter->getIriFromResourceClass(Dummy::class);
    }

    public function testGetSubresourceIriFromResourceClass()
    {
        $routeNameResolverProphecy = $this->prophesize(RouteNameResolverInterface::class);
        $routeNameResolverProphecy->getRouteName(Dummy::class, OperationType::SUBRESOURCE, Argument::type('array'))->willReturn('api_dummies_related_dummies_get_subresource');

        $routerProphecy = $this->prophesize(RouterInterface::class);
        $routerProphecy->generate('api_dummies_related_dummies_get_subresource', ['id' => 1], UrlGeneratorInterface::ABS_PATH)->willReturn('/dummies/1/related_dummies');

        $converter = $this->getIriConverter($routerProphecy, $routeNameResolverProphecy);
        $this->assertEquals($converter->getSubresourceIriFromResourceClass(Dummy::class, ['subresource_identifiers' => ['id' => 1], 'subresource_resources' => [RelatedDummy::class => 1]]), '/dummies/1/related_dummies');
    }

    /**
     * @expectedException \ApiPlatform\Core\Exception\InvalidArgumentException
     * @expectedExceptionMessage Unable to generate an IRI for "ApiPlatform\Core\Tests\Fixtures\TestBundle\Entity\Dummy"
     */
    public function testNotAbleToGenerateGetSubresourceIriFromResourceClass()
    {
        $routeNameResolverProphecy = $this->prophesize(RouteNameResolverInterface::class);
        $routeNameResolverProphecy->getRouteName(Dummy::class, OperationType::SUBRESOURCE, Argument::type('array'))->willReturn('dummies');

        $routerProphecy = $this->prophesize(RouterInterface::class);
        $routerProphecy->generate('dummies', ['id' => 1], UrlGeneratorInterface::ABS_PATH)->willThrow(new RouteNotFoundException());

        $converter = $this->getIriConverter($routerProphecy, $routeNameResolverProphecy);
        $converter->getSubresourceIriFromResourceClass(Dummy::class, ['subresource_identifiers' => ['id' => 1], 'subresource_resources' => [RelatedDummy::class => 1]]);
    }

    public function testGetItemIriFromResourceClass()
    {
        $routeNameResolverProphecy = $this->prophesize(RouteNameResolverInterface::class);
        $routeNameResolverProphecy->getRouteName(Dummy::class, OperationType::ITEM)->willReturn('api_dummies_get_item');

        $routerProphecy = $this->prophesize(RouterInterface::class);
        $routerProphecy->generate('api_dummies_get_item', ['id' => 1], UrlGeneratorInterface::ABS_PATH)->willReturn('/dummies/1');

        $converter = $this->getIriConverter($routerProphecy, $routeNameResolverProphecy);
        $this->assertEquals($converter->getItemIriFromResourceClass(Dummy::class, ['id' => 1]), '/dummies/1');
    }

    /**
     * @expectedException \ApiPlatform\Core\Exception\InvalidArgumentException
     * @expectedExceptionMessage Unable to generate an IRI for "ApiPlatform\Core\Tests\Fixtures\TestBundle\Entity\Dummy"
     */
    public function testNotAbleToGenerateGetItemIriFromResourceClass()
    {
        $routeNameResolverProphecy = $this->prophesize(RouteNameResolverInterface::class);
        $routeNameResolverProphecy->getRouteName(Dummy::class, OperationType::ITEM)->willReturn('dummies');

        $routerProphecy = $this->prophesize(RouterInterface::class);
        $routerProphecy->generate('dummies', ['id' => 1], UrlGeneratorInterface::ABS_PATH)->willThrow(new RouteNotFoundException());

        $converter = $this->getIriConverter($routerProphecy, $routeNameResolverProphecy);
        $converter->getItemIriFromResourceClass(Dummy::class, ['id' => 1]);
    }

<<<<<<< HEAD
    public function testGetItemFromIriWithIdentifierDenormalizer()
    {
        $item = new \StdClass();
        $itemDataProviderProphecy = $this->prophesize(ItemDataProviderInterface::class);
        $itemDataProviderProphecy->getItem(Dummy::class, ['id' => 3], 'get', ['fetch_data' => true, ChainIdentifierDenormalizer::HAS_IDENTIFIER_DENORMALIZER => true])->shouldBeCalled()->willReturn($item);
        $identifierDenormalizerProphecy = $this->prophesize(ChainIdentifierDenormalizer::class);
        $identifierDenormalizerProphecy->denormalize('3', Dummy::class)->shouldBeCalled()->willReturn(['id' => 3]);
        $routerProphecy = $this->prophesize(RouterInterface::class);
        $routerProphecy->match('/users/3')->willReturn([
            '_api_resource_class' => Dummy::class,
            '_api_item_operation_name' => 'get',
            'id' => 3,
        ])->shouldBeCalledTimes(1);

        $converter = $this->getIriConverter($routerProphecy, null, $itemDataProviderProphecy, $identifierDenormalizerProphecy);
        $this->assertEquals($converter->getItemFromIri('/users/3', ['fetch_data' => true]), $item);
    }

    public function testGetItemFromIriWithSubresourceDataProvider()
    {
        $item = new \StdClass();
=======
    public function testGetItemFromIriWithSubresourceDataProvider()
    {
        $item = new \StdClass();
        $subresourceContext = ['identifiers' => [['id', Dummy::class, true]]];
        $itemDataProviderProphecy = $this->prophesize(ItemDataProviderInterface::class);
        $routeNameResolverProphecy = $this->prophesize(RouteNameResolverInterface::class);
        $routerProphecy = $this->prophesize(RouterInterface::class);
        $routerProphecy->match('/users/3/adresses')->willReturn([
            '_api_resource_class' => Dummy::class,
            '_api_subresource_context' => $subresourceContext,
            '_api_subresource_operation_name' => 'get_subresource',
            'id' => 3,
        ])->shouldBeCalledTimes(1);
        $subresourceDataProviderProphecy = $this->prophesize(SubresourceDataProviderInterface::class);
        $subresourceDataProviderProphecy->getSubresource(Dummy::class, ['id' => 3], $subresourceContext + ['fetch_data' => true], 'get_subresource')->shouldBeCalled()->willReturn($item);
        $converter = $this->getIriConverter($routerProphecy, $routeNameResolverProphecy, null, $subresourceDataProviderProphecy);
        $this->assertEquals($converter->getItemFromIri('/users/3/adresses', ['fetch_data' => true]), $item);
    }

    /**
     * @expectedException \ApiPlatform\Core\Exception\ItemNotFoundException
     * @expectedExceptionMessage Item not found for "/users/3/adresses".
     */
    public function testGetItemFromIriWithSubresourceDataProviderNotFound()
    {
>>>>>>> c99a1484
        $subresourceContext = ['identifiers' => [['id', Dummy::class, true]]];
        $itemDataProviderProphecy = $this->prophesize(ItemDataProviderInterface::class);
        $routeNameResolverProphecy = $this->prophesize(RouteNameResolverInterface::class);
        $routerProphecy = $this->prophesize(RouterInterface::class);
        $routerProphecy->match('/users/3/adresses')->willReturn([
            '_api_resource_class' => Dummy::class,
            '_api_subresource_context' => $subresourceContext,
            '_api_subresource_operation_name' => 'get_subresource',
            'id' => 3,
        ])->shouldBeCalledTimes(1);
<<<<<<< HEAD
        $identifierDenormalizerProphecy = $this->prophesize(ChainIdentifierDenormalizer::class);
        $identifierDenormalizerProphecy->denormalize('3', Dummy::class)->shouldBeCalled()->willReturn(['id' => 3]);
        $subresourceDataProviderProphecy = $this->prophesize(SubresourceDataProviderInterface::class);
        $subresourceDataProviderProphecy->getSubresource(Dummy::class, ['id' => ['id' => 3]], $subresourceContext + ['fetch_data' => true, ChainIdentifierDenormalizer::HAS_IDENTIFIER_DENORMALIZER => true], 'get_subresource')->shouldBeCalled()->willReturn($item);
        $converter = $this->getIriConverter($routerProphecy, $routeNameResolverProphecy, null, $identifierDenormalizerProphecy, $subresourceDataProviderProphecy);
        $this->assertEquals($converter->getItemFromIri('/users/3/adresses', ['fetch_data' => true]), $item);
    }

    /**
     * @expectedException \ApiPlatform\Core\Exception\ItemNotFoundException
     * @expectedExceptionMessage Item not found for "/users/3/adresses".
     */
    public function testGetItemFromIriWithSubresourceDataProviderNotFound()
    {
        $subresourceContext = ['identifiers' => [['id', Dummy::class, true]]];
        $itemDataProviderProphecy = $this->prophesize(ItemDataProviderInterface::class);
        $routeNameResolverProphecy = $this->prophesize(RouteNameResolverInterface::class);
        $routerProphecy = $this->prophesize(RouterInterface::class);
        $routerProphecy->match('/users/3/adresses')->willReturn([
            '_api_resource_class' => Dummy::class,
            '_api_subresource_context' => $subresourceContext,
            '_api_subresource_operation_name' => 'get_subresource',
            'id' => 3,
        ])->shouldBeCalledTimes(1);
        $identifierDenormalizerProphecy = $this->prophesize(ChainIdentifierDenormalizer::class);
        $identifierDenormalizerProphecy->denormalize('3', Dummy::class)->shouldBeCalled()->willReturn(['id' => 3]);
        $subresourceDataProviderProphecy = $this->prophesize(SubresourceDataProviderInterface::class);
        $subresourceDataProviderProphecy->getSubresource(Dummy::class, ['id' => ['id' => 3]], $subresourceContext + ['fetch_data' => true, ChainIdentifierDenormalizer::HAS_IDENTIFIER_DENORMALIZER => true], 'get_subresource')->shouldBeCalled()->willReturn(null);
        $converter = $this->getIriConverter($routerProphecy, $routeNameResolverProphecy, null, $identifierDenormalizerProphecy, $subresourceDataProviderProphecy);
        $converter->getItemFromIri('/users/3/adresses', ['fetch_data' => true]);
    }

    /**
     * @expectedException \ApiPlatform\Core\Exception\InvalidArgumentException
     * @expectedExceptionMessage fail
     */
    public function testGetItemFromIriBadIdentifierException()
    {
        $item = new \StdClass();
        $itemDataProviderProphecy = $this->prophesize(ItemDataProviderInterface::class);
        $routeNameResolverProphecy = $this->prophesize(RouteNameResolverInterface::class);
        $routerProphecy = $this->prophesize(RouterInterface::class);
        $routerProphecy->match('/users/3')->willReturn([
            '_api_resource_class' => Dummy::class,
            '_api_item_operation_name' => 'get_subresource',
            'id' => 3,
        ])->shouldBeCalledTimes(1);
        $identifierDenormalizerProphecy = $this->prophesize(ChainIdentifierDenormalizer::class);
        $identifierDenormalizerProphecy->denormalize('3', Dummy::class)->shouldBeCalled()->willThrow(new InvalidIdentifierException('fail'));
        $converter = $this->getIriConverter($routerProphecy, $routeNameResolverProphecy, null, $identifierDenormalizerProphecy);
        $this->assertEquals($converter->getItemFromIri('/users/3', ['fetch_data' => true]), $item);
    }

    /**
     * @group legacy
     * @expectedDeprecation Not injecting "ApiPlatform\Core\Api\IdentifiersExtractorInterface" is deprecated since API Platform 2.1 and will not be possible anymore in API Platform 3
     * @expectedDeprecation Not injecting ApiPlatform\Core\Api\ResourceClassResolverInterface in the CachedIdentifiersExtractor might introduce cache issues with object identifiers.
     */
    public function testLegacyConstructor()
    {
        $propertyNameCollectionFactoryProphecy = $this->prophesize(PropertyNameCollectionFactoryInterface::class);
        $propertyMetadataFactoryProphecy = $this->prophesize(PropertyMetadataFactoryInterface::class);
        $routerProphecy = $this->prophesize(RouterInterface::class);
        $routeNameResolverProphecy = $this->prophesize(RouteNameResolverInterface::class);
        $itemDataProviderProphecy = $this->prophesize(ItemDataProviderInterface::class);

=======
        $subresourceDataProviderProphecy = $this->prophesize(SubresourceDataProviderInterface::class);
        $subresourceDataProviderProphecy->getSubresource(Dummy::class, ['id' => 3], $subresourceContext + ['fetch_data' => true], 'get_subresource')->shouldBeCalled()->willReturn(null);
        $converter = $this->getIriConverter($routerProphecy, $routeNameResolverProphecy, null, $subresourceDataProviderProphecy);
        $converter->getItemFromIri('/users/3/adresses', ['fetch_data' => true]);
    }

    /**
     * @expectedException \ApiPlatform\Core\Exception\InvalidArgumentException
     * @expectedExceptionMessage Item not found for "/users/3".
     */
    public function testGetItemFromIriBadIdentifierException()
    {
        $item = new \StdClass();
        $itemDataProviderProphecy = $this->prophesize(ItemDataProviderInterface::class);
        $routeNameResolverProphecy = $this->prophesize(RouteNameResolverInterface::class);
        $routerProphecy = $this->prophesize(RouterInterface::class);
        $routerProphecy->match('/users/3')->willReturn([
            '_api_resource_class' => Dummy::class,
            '_api_item_operation_name' => 'get_subresource',
            'id' => 3,
        ])->shouldBeCalledTimes(1);
        $converter = $this->getIriConverter($routerProphecy, $routeNameResolverProphecy, null);
        $this->assertEquals($converter->getItemFromIri('/users/3', ['fetch_data' => true]), $item);
    }

    /**
     * @group legacy
     * @expectedDeprecation Not injecting "ApiPlatform\Core\Api\IdentifiersExtractorInterface" is deprecated since API Platform 2.1 and will not be possible anymore in API Platform 3
     * @expectedDeprecation Not injecting ApiPlatform\Core\Api\ResourceClassResolverInterface in the CachedIdentifiersExtractor might introduce cache issues with object identifiers.
     */
    public function testLegacyConstructor()
    {
        $propertyNameCollectionFactoryProphecy = $this->prophesize(PropertyNameCollectionFactoryInterface::class);
        $propertyMetadataFactoryProphecy = $this->prophesize(PropertyMetadataFactoryInterface::class);
        $routerProphecy = $this->prophesize(RouterInterface::class);
        $routeNameResolverProphecy = $this->prophesize(RouteNameResolverInterface::class);
        $itemDataProviderProphecy = $this->prophesize(ItemDataProviderInterface::class);

>>>>>>> c99a1484
        new IriConverter(
            $propertyNameCollectionFactoryProphecy->reveal(),
            $propertyMetadataFactoryProphecy->reveal(),
            $itemDataProviderProphecy->reveal(),
            $routeNameResolverProphecy->reveal(),
            $routerProphecy->reveal(),
            null
        );
    }

    private function getResourceClassResolver()
    {
        $resourceClassResolver = $this->prophesize(ResourceClassResolverInterface::class);
        $resourceClassResolver->isResourceClass(Argument::type('string'))->will(function ($args) {
            return true;
        });

        return $resourceClassResolver->reveal();
    }

<<<<<<< HEAD
    private function getIriConverter($routerProphecy = null, $routeNameResolverProphecy = null, $itemDataProviderProphecy = null, $identifierDenormalizerProphecy = null, $subresourceDataProviderProphecy = null)
=======
    private function getIriConverter($routerProphecy = null, $routeNameResolverProphecy = null, $itemDataProviderProphecy = null, $subresourceDataProviderProphecy = null)
>>>>>>> c99a1484
    {
        $propertyNameCollectionFactoryProphecy = $this->prophesize(PropertyNameCollectionFactoryInterface::class);
        $propertyMetadataFactoryProphecy = $this->prophesize(PropertyMetadataFactoryInterface::class);

        if (!$routerProphecy) {
            $routerProphecy = $this->prophesize(RouterInterface::class);
        }

        if (!$routeNameResolverProphecy) {
            $routeNameResolverProphecy = $this->prophesize(RouteNameResolverInterface::class);
        }

        $itemDataProvider = $itemDataProviderProphecy ?: $this->prophesize(ItemDataProviderInterface::class);

        $propertyNameCollectionFactory = $propertyNameCollectionFactoryProphecy->reveal();
        $propertyMetadataFactory = $propertyMetadataFactoryProphecy->reveal();

        return new IriConverter(
            $propertyNameCollectionFactory,
            $propertyMetadataFactory,
            $itemDataProvider->reveal(),
            $routeNameResolverProphecy->reveal(),
            $routerProphecy->reveal(),
            null,
            new IdentifiersExtractor($propertyNameCollectionFactory, $propertyMetadataFactory, null, $this->getResourceClassResolver()),
<<<<<<< HEAD
            $identifierDenormalizerProphecy ? $identifierDenormalizerProphecy->reveal() : null,
=======
>>>>>>> c99a1484
            $subresourceDataProviderProphecy ? $subresourceDataProviderProphecy->reveal() : null
        );
    }
}<|MERGE_RESOLUTION|>--- conflicted
+++ resolved
@@ -21,11 +21,8 @@
 use ApiPlatform\Core\Bridge\Symfony\Routing\RouteNameResolverInterface;
 use ApiPlatform\Core\DataProvider\ItemDataProviderInterface;
 use ApiPlatform\Core\DataProvider\SubresourceDataProviderInterface;
-<<<<<<< HEAD
 use ApiPlatform\Core\Exception\InvalidIdentifierException;
 use ApiPlatform\Core\Identifier\Normalizer\ChainIdentifierDenormalizer;
-=======
->>>>>>> c99a1484
 use ApiPlatform\Core\Metadata\Property\Factory\PropertyMetadataFactoryInterface;
 use ApiPlatform\Core\Metadata\Property\Factory\PropertyNameCollectionFactoryInterface;
 use ApiPlatform\Core\Tests\Fixtures\TestBundle\Entity\Dummy;
@@ -90,15 +87,6 @@
     public function testGetItemFromIri()
     {
         $item = new \StdClass();
-<<<<<<< HEAD
-        $itemDataProviderProphecy = $this->prophesize(ItemDataProviderInterface::class);
-        $itemDataProviderProphecy->getItem(Dummy::class, 3, 'get', ['fetch_data' => true])->shouldBeCalled()->willReturn($item);
-
-        $routerProphecy = $this->prophesize(RouterInterface::class);
-        $routerProphecy->match('/users/3')->willReturn([
-            '_api_resource_class' => Dummy::class,
-            '_api_item_operation_name' => 'get',
-=======
         $itemDataProviderProphecy = $this->prophesize(ItemDataProviderInterface::class);
         $itemDataProviderProphecy->getItem(Dummy::class, 3, 'get', ['fetch_data' => true])->shouldBeCalled()->willReturn($item);
 
@@ -130,12 +118,11 @@
         $routerProphecy->match('/users/3')->willReturn([
             '_api_resource_class' => 'AppBundle\Entity\User',
             '_api_item_operation_name' => 'operation_name',
->>>>>>> c99a1484
             'id' => 3,
         ])->shouldBeCalledTimes(1);
 
         $converter = $this->getIriConverter($routerProphecy, null, $itemDataProviderProphecy);
-        $this->assertEquals($converter->getItemFromIri('/users/3', ['fetch_data' => true]), $item);
+        $this->assertEquals($converter->getItemFromIri('/users/3', ['fetch_data' => true]), 'foo');
     }
 
     public function testGetIriFromResourceClass()
@@ -222,7 +209,6 @@
         $converter->getItemIriFromResourceClass(Dummy::class, ['id' => 1]);
     }
 
-<<<<<<< HEAD
     public function testGetItemFromIriWithIdentifierDenormalizer()
     {
         $item = new \StdClass();
@@ -237,14 +223,10 @@
             'id' => 3,
         ])->shouldBeCalledTimes(1);
 
-        $converter = $this->getIriConverter($routerProphecy, null, $itemDataProviderProphecy, $identifierDenormalizerProphecy);
+        $converter = $this->getIriConverter($routerProphecy, null, $itemDataProviderProphecy, null, $identifierDenormalizerProphecy);
         $this->assertEquals($converter->getItemFromIri('/users/3', ['fetch_data' => true]), $item);
     }
 
-    public function testGetItemFromIriWithSubresourceDataProvider()
-    {
-        $item = new \StdClass();
-=======
     public function testGetItemFromIriWithSubresourceDataProvider()
     {
         $item = new \StdClass();
@@ -270,32 +252,6 @@
      */
     public function testGetItemFromIriWithSubresourceDataProviderNotFound()
     {
->>>>>>> c99a1484
-        $subresourceContext = ['identifiers' => [['id', Dummy::class, true]]];
-        $itemDataProviderProphecy = $this->prophesize(ItemDataProviderInterface::class);
-        $routeNameResolverProphecy = $this->prophesize(RouteNameResolverInterface::class);
-        $routerProphecy = $this->prophesize(RouterInterface::class);
-        $routerProphecy->match('/users/3/adresses')->willReturn([
-            '_api_resource_class' => Dummy::class,
-            '_api_subresource_context' => $subresourceContext,
-            '_api_subresource_operation_name' => 'get_subresource',
-            'id' => 3,
-        ])->shouldBeCalledTimes(1);
-<<<<<<< HEAD
-        $identifierDenormalizerProphecy = $this->prophesize(ChainIdentifierDenormalizer::class);
-        $identifierDenormalizerProphecy->denormalize('3', Dummy::class)->shouldBeCalled()->willReturn(['id' => 3]);
-        $subresourceDataProviderProphecy = $this->prophesize(SubresourceDataProviderInterface::class);
-        $subresourceDataProviderProphecy->getSubresource(Dummy::class, ['id' => ['id' => 3]], $subresourceContext + ['fetch_data' => true, ChainIdentifierDenormalizer::HAS_IDENTIFIER_DENORMALIZER => true], 'get_subresource')->shouldBeCalled()->willReturn($item);
-        $converter = $this->getIriConverter($routerProphecy, $routeNameResolverProphecy, null, $identifierDenormalizerProphecy, $subresourceDataProviderProphecy);
-        $this->assertEquals($converter->getItemFromIri('/users/3/adresses', ['fetch_data' => true]), $item);
-    }
-
-    /**
-     * @expectedException \ApiPlatform\Core\Exception\ItemNotFoundException
-     * @expectedExceptionMessage Item not found for "/users/3/adresses".
-     */
-    public function testGetItemFromIriWithSubresourceDataProviderNotFound()
-    {
         $subresourceContext = ['identifiers' => [['id', Dummy::class, true]]];
         $itemDataProviderProphecy = $this->prophesize(ItemDataProviderInterface::class);
         $routeNameResolverProphecy = $this->prophesize(RouteNameResolverInterface::class);
@@ -310,7 +266,7 @@
         $identifierDenormalizerProphecy->denormalize('3', Dummy::class)->shouldBeCalled()->willReturn(['id' => 3]);
         $subresourceDataProviderProphecy = $this->prophesize(SubresourceDataProviderInterface::class);
         $subresourceDataProviderProphecy->getSubresource(Dummy::class, ['id' => ['id' => 3]], $subresourceContext + ['fetch_data' => true, ChainIdentifierDenormalizer::HAS_IDENTIFIER_DENORMALIZER => true], 'get_subresource')->shouldBeCalled()->willReturn(null);
-        $converter = $this->getIriConverter($routerProphecy, $routeNameResolverProphecy, null, $identifierDenormalizerProphecy, $subresourceDataProviderProphecy);
+        $converter = $this->getIriConverter($routerProphecy, $routeNameResolverProphecy, null, $subresourceDataProviderProphecy, $identifierDenormalizerProphecy);
         $converter->getItemFromIri('/users/3/adresses', ['fetch_data' => true]);
     }
 
@@ -331,7 +287,7 @@
         ])->shouldBeCalledTimes(1);
         $identifierDenormalizerProphecy = $this->prophesize(ChainIdentifierDenormalizer::class);
         $identifierDenormalizerProphecy->denormalize('3', Dummy::class)->shouldBeCalled()->willThrow(new InvalidIdentifierException('fail'));
-        $converter = $this->getIriConverter($routerProphecy, $routeNameResolverProphecy, null, $identifierDenormalizerProphecy);
+        $converter = $this->getIriConverter($routerProphecy, $routeNameResolverProphecy, null, null, $identifierDenormalizerProphecy);
         $this->assertEquals($converter->getItemFromIri('/users/3', ['fetch_data' => true]), $item);
     }
 
@@ -348,46 +304,6 @@
         $routeNameResolverProphecy = $this->prophesize(RouteNameResolverInterface::class);
         $itemDataProviderProphecy = $this->prophesize(ItemDataProviderInterface::class);
 
-=======
-        $subresourceDataProviderProphecy = $this->prophesize(SubresourceDataProviderInterface::class);
-        $subresourceDataProviderProphecy->getSubresource(Dummy::class, ['id' => 3], $subresourceContext + ['fetch_data' => true], 'get_subresource')->shouldBeCalled()->willReturn(null);
-        $converter = $this->getIriConverter($routerProphecy, $routeNameResolverProphecy, null, $subresourceDataProviderProphecy);
-        $converter->getItemFromIri('/users/3/adresses', ['fetch_data' => true]);
-    }
-
-    /**
-     * @expectedException \ApiPlatform\Core\Exception\InvalidArgumentException
-     * @expectedExceptionMessage Item not found for "/users/3".
-     */
-    public function testGetItemFromIriBadIdentifierException()
-    {
-        $item = new \StdClass();
-        $itemDataProviderProphecy = $this->prophesize(ItemDataProviderInterface::class);
-        $routeNameResolverProphecy = $this->prophesize(RouteNameResolverInterface::class);
-        $routerProphecy = $this->prophesize(RouterInterface::class);
-        $routerProphecy->match('/users/3')->willReturn([
-            '_api_resource_class' => Dummy::class,
-            '_api_item_operation_name' => 'get_subresource',
-            'id' => 3,
-        ])->shouldBeCalledTimes(1);
-        $converter = $this->getIriConverter($routerProphecy, $routeNameResolverProphecy, null);
-        $this->assertEquals($converter->getItemFromIri('/users/3', ['fetch_data' => true]), $item);
-    }
-
-    /**
-     * @group legacy
-     * @expectedDeprecation Not injecting "ApiPlatform\Core\Api\IdentifiersExtractorInterface" is deprecated since API Platform 2.1 and will not be possible anymore in API Platform 3
-     * @expectedDeprecation Not injecting ApiPlatform\Core\Api\ResourceClassResolverInterface in the CachedIdentifiersExtractor might introduce cache issues with object identifiers.
-     */
-    public function testLegacyConstructor()
-    {
-        $propertyNameCollectionFactoryProphecy = $this->prophesize(PropertyNameCollectionFactoryInterface::class);
-        $propertyMetadataFactoryProphecy = $this->prophesize(PropertyMetadataFactoryInterface::class);
-        $routerProphecy = $this->prophesize(RouterInterface::class);
-        $routeNameResolverProphecy = $this->prophesize(RouteNameResolverInterface::class);
-        $itemDataProviderProphecy = $this->prophesize(ItemDataProviderInterface::class);
-
->>>>>>> c99a1484
         new IriConverter(
             $propertyNameCollectionFactoryProphecy->reveal(),
             $propertyMetadataFactoryProphecy->reveal(),
@@ -408,11 +324,7 @@
         return $resourceClassResolver->reveal();
     }
 
-<<<<<<< HEAD
-    private function getIriConverter($routerProphecy = null, $routeNameResolverProphecy = null, $itemDataProviderProphecy = null, $identifierDenormalizerProphecy = null, $subresourceDataProviderProphecy = null)
-=======
-    private function getIriConverter($routerProphecy = null, $routeNameResolverProphecy = null, $itemDataProviderProphecy = null, $subresourceDataProviderProphecy = null)
->>>>>>> c99a1484
+    private function getIriConverter($routerProphecy = null, $routeNameResolverProphecy = null, $itemDataProviderProphecy = null, $subresourceDataProviderProphecy = null, $identifierDenormalizerProphecy = null)
     {
         $propertyNameCollectionFactoryProphecy = $this->prophesize(PropertyNameCollectionFactoryInterface::class);
         $propertyMetadataFactoryProphecy = $this->prophesize(PropertyMetadataFactoryInterface::class);
@@ -438,11 +350,8 @@
             $routerProphecy->reveal(),
             null,
             new IdentifiersExtractor($propertyNameCollectionFactory, $propertyMetadataFactory, null, $this->getResourceClassResolver()),
-<<<<<<< HEAD
-            $identifierDenormalizerProphecy ? $identifierDenormalizerProphecy->reveal() : null,
-=======
->>>>>>> c99a1484
-            $subresourceDataProviderProphecy ? $subresourceDataProviderProphecy->reveal() : null
+            $subresourceDataProviderProphecy ? $subresourceDataProviderProphecy->reveal() : null,
+            $identifierDenormalizerProphecy ? $identifierDenormalizerProphecy->reveal() : null
         );
     }
 }