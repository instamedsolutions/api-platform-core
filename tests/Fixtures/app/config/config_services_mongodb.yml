--- conflicted
+++ resolved
@@ -57,16 +57,14 @@
         tags:
             -  { name: 'api_platform.data_persister' }
 
-<<<<<<< HEAD
     app.graphql.query_resolver.dummy_custom_not_retrieved_item_document:
         class: 'ApiPlatform\Core\Tests\Fixtures\TestBundle\GraphQl\Resolver\DummyCustomQueryNotRetrievedItemDocumentResolver'
         public: false
         tags:
             - { name: 'api_platform.graphql.query_resolver' }
-=======
+
     app.messenger_handler.messenger_with_inputs:
         class: 'ApiPlatform\Core\Tests\Fixtures\TestBundle\MessengerHandler\Document\MessengerWithInputHandler'
         public: false
         tags:
-            -  { name: 'messenger.message_handler' }
->>>>>>> 9222ded2
+            -  { name: 'messenger.message_handler' }