--- conflicted
+++ resolved
@@ -239,7 +239,6 @@
         tags:
             -  { name: 'api_platform.data_transformer' }
 
-<<<<<<< HEAD
     app.messenger_handler.messenger_with_inputs:
         class: 'ApiPlatform\Core\Tests\Fixtures\TestBundle\MessengerHandler\MessengerWithInputHandler'
         public: false
@@ -251,7 +250,7 @@
         public: false
         tags:
             -  { name: 'messenger.message_handler' }
-=======
+
     app.graphql.query_resolver.dummy_custom_item:
         class: 'ApiPlatform\Core\Tests\Fixtures\TestBundle\Resolver\DummyCustomItemQueryResolver'
         public: false
@@ -262,5 +261,4 @@
         class: 'ApiPlatform\Core\Tests\Fixtures\TestBundle\Resolver\DummyCustomCollectionQueryResolver'
         public: false
         tags:
-            - { name: 'api_platform.graphql.query_resolver' }
->>>>>>> d0bde7e8
+            - { name: 'api_platform.graphql.query_resolver' }