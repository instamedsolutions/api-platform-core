<?php

/*
 * This file is part of the API Platform project.
 *
 * (c) Kévin Dunglas <dunglas@gmail.com>
 *
 * For the full copyright and license information, please view the LICENSE
 * file that was distributed with this source code.
 */

declare(strict_types=1);

namespace ApiPlatform\Core\Tests\Swagger\Serializer;

use ApiPlatform\Core\Api\FilterCollection;
use ApiPlatform\Core\Api\OperationAwareFormatsProviderInterface;
use ApiPlatform\Core\Api\OperationMethodResolverInterface;
use ApiPlatform\Core\Api\OperationType;
use ApiPlatform\Core\Api\ResourceClassResolverInterface;
use ApiPlatform\Core\Api\UrlGeneratorInterface;
use ApiPlatform\Core\Bridge\Symfony\Routing\RouterOperationPathResolver;
use ApiPlatform\Core\Documentation\Documentation;
use ApiPlatform\Core\Exception\InvalidArgumentException;
use ApiPlatform\Core\JsonSchema\SchemaFactory;
use ApiPlatform\Core\JsonSchema\SchemaFactoryInterface;
use ApiPlatform\Core\JsonSchema\TypeFactory;
use ApiPlatform\Core\JsonSchema\TypeFactoryInterface;
use ApiPlatform\Core\Metadata\Property\Factory\PropertyMetadataFactoryInterface;
use ApiPlatform\Core\Metadata\Property\Factory\PropertyNameCollectionFactoryInterface;
use ApiPlatform\Core\Metadata\Property\PropertyMetadata;
use ApiPlatform\Core\Metadata\Property\PropertyNameCollection;
use ApiPlatform\Core\Metadata\Property\SubresourceMetadata;
use ApiPlatform\Core\Metadata\Resource\Factory\ResourceMetadataFactoryInterface;
use ApiPlatform\Core\Metadata\Resource\ResourceMetadata;
use ApiPlatform\Core\Metadata\Resource\ResourceNameCollection;
use ApiPlatform\Core\Operation\Factory\SubresourceOperationFactory;
use ApiPlatform\Core\Operation\UnderscorePathSegmentNameGenerator;
use ApiPlatform\Core\PathResolver\CustomOperationPathResolver;
use ApiPlatform\Core\PathResolver\OperationPathResolver;
use ApiPlatform\Core\PathResolver\OperationPathResolverInterface;
use ApiPlatform\Core\Swagger\Serializer\DocumentationNormalizer;
use ApiPlatform\Core\Tests\Fixtures\DummyFilter;
use ApiPlatform\Core\Tests\Fixtures\TestBundle\Dto\InputDto;
use ApiPlatform\Core\Tests\Fixtures\TestBundle\Dto\OutputDto;
use ApiPlatform\Core\Tests\Fixtures\TestBundle\Entity\Answer;
use ApiPlatform\Core\Tests\Fixtures\TestBundle\Entity\Dummy;
use ApiPlatform\Core\Tests\Fixtures\TestBundle\Entity\Question;
use ApiPlatform\Core\Tests\Fixtures\TestBundle\Entity\RelatedDummy;
use PHPUnit\Framework\TestCase;
use Prophecy\Argument;
use Psr\Container\ContainerInterface;
use Symfony\Component\PropertyInfo\Type;
use Symfony\Component\Routing\Route;
use Symfony\Component\Routing\RouteCollection;
use Symfony\Component\Routing\RouterInterface;
use Symfony\Component\Serializer\NameConverter\AdvancedNameConverterInterface;
use Symfony\Component\Serializer\NameConverter\NameConverterInterface;
use Symfony\Component\Serializer\Normalizer\AbstractNormalizer;

/**
 * @author Amrouche Hamza <hamza.simperfit@gmail.com>
 * @author Kévin Dunglas <dunglas@gmail.com>
 */
class DocumentationNormalizerV2Test extends TestCase
{
    private const OPERATION_FORMATS = [
        'input_formats' => ['jsonld' => ['application/ld+json']],
        'output_formats' => ['jsonld' => ['application/ld+json']],
    ];

    /**
     * @group legacy
     * @expectedDeprecation Passing an instance of ApiPlatform\Core\Api\UrlGeneratorInterface to ApiPlatform\Core\Swagger\Serializer\DocumentationNormalizer::__construct() is deprecated since version 2.1 and will be removed in 3.0.
     */
    public function testLegacyConstruct(): void
    {
        $normalizer = new DocumentationNormalizer(
            $this->prophesize(ResourceMetadataFactoryInterface::class)->reveal(),
            $this->prophesize(PropertyNameCollectionFactoryInterface::class)->reveal(),
            $this->prophesize(PropertyMetadataFactoryInterface::class)->reveal(),
            $this->prophesize(ResourceClassResolverInterface::class)->reveal(),
            $this->prophesize(OperationMethodResolverInterface::class)->reveal(),
            $this->prophesize(OperationPathResolverInterface::class)->reveal(),
            $this->prophesize(UrlGeneratorInterface::class)->reveal()
        );

        $this->assertInstanceOf(DocumentationNormalizer::class, $normalizer);
    }

    public function testNormalize(): void
    {
        $this->doTestNormalize();
    }

    public function testLegacyNormalize(): void
    {
        $operationMethodResolverProphecy = $this->prophesize(OperationMethodResolverInterface::class);
        $operationMethodResolverProphecy->getItemOperationMethod(Dummy::class, 'get')->shouldBeCalled()->willReturn('GET');
        $operationMethodResolverProphecy->getItemOperationMethod(Dummy::class, 'put')->shouldBeCalled()->willReturn('PUT');
        $operationMethodResolverProphecy->getCollectionOperationMethod(Dummy::class, 'get')->shouldBeCalled()->willReturn('GET');
        $operationMethodResolverProphecy->getCollectionOperationMethod(Dummy::class, 'post')->shouldBeCalled()->willReturn('POST');
        $operationMethodResolverProphecy->getCollectionOperationMethod(Dummy::class, 'custom')->shouldBeCalled()->willReturn('GET');
        $operationMethodResolverProphecy->getCollectionOperationMethod(Dummy::class, 'custom2')->shouldBeCalled()->willReturn('POST');

        $this->doTestNormalize($operationMethodResolverProphecy->reveal());
    }

    private function doTestNormalize(OperationMethodResolverInterface $operationMethodResolver = null): void
    {
        $documentation = new Documentation(new ResourceNameCollection([Dummy::class]), 'Test API', 'This is a test API.', '1.2.3');

        $propertyNameCollectionFactoryProphecy = $this->prophesize(PropertyNameCollectionFactoryInterface::class);
        $propertyNameCollectionFactoryProphecy->create(Dummy::class, [])->shouldBeCalled()->willReturn(new PropertyNameCollection(['id', 'name', 'description', 'dummyDate']));

        $dummyMetadata = new ResourceMetadata(
            'Dummy',
            'This is a dummy.',
            'http://schema.example.com/Dummy',
            [
                'get' => ['method' => 'GET', 'status' => '202'] + self::OPERATION_FORMATS,
                'put' => ['method' => 'PUT', 'status' => '202'] + self::OPERATION_FORMATS,
            ],
            [
                'get' => ['method' => 'GET', 'status' => '202'] + self::OPERATION_FORMATS,
                'post' => ['method' => 'POST', 'status' => '202'] + self::OPERATION_FORMATS,
                'custom' => ['method' => 'GET', 'path' => '/foo', 'status' => '202'] + self::OPERATION_FORMATS,
                'custom2' => ['method' => 'POST', 'path' => '/foo'] + self::OPERATION_FORMATS,
            ],
            ['pagination_client_items_per_page' => true]
        );
        $resourceMetadataFactoryProphecy = $this->prophesize(ResourceMetadataFactoryInterface::class);
        $resourceMetadataFactoryProphecy->create(Dummy::class)->shouldBeCalled()->willReturn($dummyMetadata);

        $propertyMetadataFactoryProphecy = $this->prophesize(PropertyMetadataFactoryInterface::class);
        $propertyMetadataFactoryProphecy->create(Dummy::class, 'id')->shouldBeCalled()->willReturn(new PropertyMetadata(new Type(Type::BUILTIN_TYPE_INT), 'This is an id.', true, false));
        $propertyMetadataFactoryProphecy->create(Dummy::class, 'name')->shouldBeCalled()->willReturn(new PropertyMetadata(new Type(Type::BUILTIN_TYPE_STRING), 'This is a name.', true, true, true, true, false, false, null, null, []));
        $propertyMetadataFactoryProphecy->create(Dummy::class, 'description')->shouldBeCalled()->willReturn(new PropertyMetadata(new Type(Type::BUILTIN_TYPE_STRING), 'This is an initializable but not writable property.', true, false, true, true, false, false, null, null, [], null, true));
<<<<<<< HEAD
=======
        $propertyMetadataFactoryProphecy->create(Dummy::class, 'dummyDate')->shouldBeCalled()->willReturn(new PropertyMetadata(new Type(Type::BUILTIN_TYPE_OBJECT, true, \DateTimeInterface::class), 'This is a \DateTimeInterface object.', true, true, true, true, false, false, null, null, []));
        $resourceClassResolverProphecy = $this->prophesize(ResourceClassResolverInterface::class);
        $resourceClassResolverProphecy->isResourceClass(Dummy::class)->willReturn(true);

        $operationMethodResolverProphecy = $this->prophesize(OperationMethodResolverInterface::class);
        $operationMethodResolverProphecy->getItemOperationMethod(Dummy::class, 'get')->shouldBeCalled()->willReturn('GET');
        $operationMethodResolverProphecy->getItemOperationMethod(Dummy::class, 'put')->shouldBeCalled()->willReturn('PUT');
        $operationMethodResolverProphecy->getCollectionOperationMethod(Dummy::class, 'get')->shouldBeCalled()->willReturn('GET');
        $operationMethodResolverProphecy->getCollectionOperationMethod(Dummy::class, 'post')->shouldBeCalled()->willReturn('POST');
        $operationMethodResolverProphecy->getCollectionOperationMethod(Dummy::class, 'custom')->shouldBeCalled()->willReturn('GET');
        $operationMethodResolverProphecy->getCollectionOperationMethod(Dummy::class, 'custom2')->shouldBeCalled()->willReturn('POST');
>>>>>>> bfd70bda

        $operationPathResolver = new CustomOperationPathResolver(new OperationPathResolver(new UnderscorePathSegmentNameGenerator()));

        $normalizer = new DocumentationNormalizer(
            $resourceMetadataFactoryProphecy->reveal(),
            $propertyNameCollectionFactoryProphecy->reveal(),
            $propertyMetadataFactoryProphecy->reveal(),
            null,
            $operationMethodResolver,
            $operationPathResolver
        );

        $expected = [
            'swagger' => '2.0',
            'basePath' => '/app_dev.php/',
            'info' => [
                'title' => 'Test API',
                'description' => 'This is a test API.',
                'version' => '1.2.3',
            ],
            'paths' => new \ArrayObject([
                '/dummies' => [
                    'get' => new \ArrayObject([
                        'tags' => ['Dummy'],
                        'operationId' => 'getDummyCollection',
                        'produces' => ['application/ld+json'],
                        'summary' => 'Retrieves the collection of Dummy resources.',
                        'parameters' => [
                            [
                                'name' => 'page',
                                'in' => 'query',
                                'required' => false,
                                'type' => 'integer',
                                'description' => 'The collection page number',
                            ],
                            [
                                'name' => 'itemsPerPage',
                                'in' => 'query',
                                'required' => false,
                                'type' => 'integer',
                                'description' => 'The number of items per page',
                            ],
                        ],
                        'responses' => [
                            202 => [
                                'description' => 'Dummy collection response',
                                'schema' => [
                                    'type' => 'array',
                                    'items' => ['$ref' => '#/definitions/Dummy'],
                                ],
                            ],
                        ],
                    ]),
                    'post' => new \ArrayObject([
                        'tags' => ['Dummy'],
                        'operationId' => 'postDummyCollection',
                        'consumes' => ['application/ld+json'],
                        'produces' => ['application/ld+json'],
                        'summary' => 'Creates a Dummy resource.',
                        'parameters' => [
                            [
                                'name' => 'dummy',
                                'in' => 'body',
                                'description' => 'The new Dummy resource',
                                'schema' => ['$ref' => '#/definitions/Dummy'],
                            ],
                        ],
                        'responses' => [
                            202 => [
                                'description' => 'Dummy resource created',
                                'schema' => ['$ref' => '#/definitions/Dummy'],
                            ],
                            400 => ['description' => 'Invalid input'],
                            404 => ['description' => 'Resource not found'],
                        ],
                    ]),
                ],
                '/dummies/{id}' => [
                    'get' => new \ArrayObject([
                        'tags' => ['Dummy'],
                        'operationId' => 'getDummyItem',
                        'produces' => ['application/ld+json'],
                        'summary' => 'Retrieves a Dummy resource.',
                        'parameters' => [
                            [
                                'name' => 'id',
                                'in' => 'path',
                                'type' => 'string',
                                'required' => true,
                            ],
                        ],
                        'responses' => [
                            202 => [
                                'description' => 'Dummy resource response',
                                'schema' => ['$ref' => '#/definitions/Dummy'],
                            ],
                            404 => ['description' => 'Resource not found'],
                        ],
                    ]),
                    'put' => new \ArrayObject([
                        'tags' => ['Dummy'],
                        'operationId' => 'putDummyItem',
                        'consumes' => ['application/ld+json'],
                        'produces' => ['application/ld+json'],
                        'summary' => 'Replaces the Dummy resource.',
                        'parameters' => [
                            [
                                'name' => 'id',
                                'in' => 'path',
                                'type' => 'string',
                                'required' => true,
                            ],
                            [
                                'name' => 'dummy',
                                'in' => 'body',
                                'description' => 'The updated Dummy resource',
                                'schema' => ['$ref' => '#/definitions/Dummy'],
                            ],
                        ],
                        'responses' => [
                            202 => [
                                'description' => 'Dummy resource updated',
                                'schema' => ['$ref' => '#/definitions/Dummy'],
                            ],
                            400 => ['description' => 'Invalid input'],
                            404 => ['description' => 'Resource not found'],
                        ],
                    ]),
                ],
                '/foo' => [
                    'get' => new \ArrayObject([
                        'tags' => ['Dummy'],
                        'operationId' => 'customDummyCollection',
                        'produces' => ['application/ld+json'],
                        'summary' => 'Retrieves the collection of Dummy resources.',
                        'parameters' => [
                            [
                                'name' => 'page',
                                'in' => 'query',
                                'required' => false,
                                'type' => 'integer',
                                'description' => 'The collection page number',
                            ],
                            [
                                'name' => 'itemsPerPage',
                                'in' => 'query',
                                'required' => false,
                                'type' => 'integer',
                                'description' => 'The number of items per page',
                            ],
                        ],
                        'responses' => [
                            202 => [
                                'description' => 'Dummy collection response',
                                'schema' => [
                                    'type' => 'array',
                                    'items' => ['$ref' => '#/definitions/Dummy'],
                                ],
                            ],
                        ],
                    ]),
                    'post' => new \ArrayObject([
                        'tags' => ['Dummy'],
                        'operationId' => 'custom2DummyCollection',
                        'produces' => ['application/ld+json'],
                        'consumes' => ['application/ld+json'],
                        'summary' => 'Creates a Dummy resource.',
                        'parameters' => [
                            [
                                'name' => 'dummy',
                                'in' => 'body',
                                'description' => 'The new Dummy resource',
                                'schema' => ['$ref' => '#/definitions/Dummy'],
                            ],
                        ],
                        'responses' => [
                            201 => [
                                'description' => 'Dummy resource created',
                                'schema' => ['$ref' => '#/definitions/Dummy'],
                            ],
                            400 => ['description' => 'Invalid input'],
                            404 => ['description' => 'Resource not found'],
                        ],
                    ]),
                ],
            ]),
            'definitions' => new \ArrayObject([
                'Dummy' => new \ArrayObject([
                    'type' => 'object',
                    'description' => 'This is a dummy.',
                    'externalDocs' => ['url' => 'http://schema.example.com/Dummy'],
                    'properties' => [
                        'id' => new \ArrayObject([
                            'type' => 'integer',
                            'description' => 'This is an id.',
                            'readOnly' => true,
                        ]),
                        'name' => new \ArrayObject([
                            'type' => 'string',
                            'description' => 'This is a name.',
                        ]),
                        'description' => new \ArrayObject([
                            'type' => 'string',
                            'description' => 'This is an initializable but not writable property.',
                        ]),
                        'dummyDate' => new \ArrayObject([
                            'type' => 'string',
                            'description' => 'This is a \DateTimeInterface object.',
                            'format' => 'date-time',
                        ]),
                    ],
                ]),
            ]),
        ];

        $this->assertEquals($expected, $normalizer->normalize($documentation, DocumentationNormalizer::FORMAT, ['base_url' => '/app_dev.php/']));
    }

    public function testNormalizeWithNameConverter(): void
    {
        $this->doTestNormalizeWithNameConverter();
    }

    public function testLegacyNormalizeWithNameConverter(): void
    {
        $this->doTestNormalizeWithNameConverter(true);
    }

    private function doTestNormalizeWithNameConverter(bool $legacy = false): void
    {
        $documentation = new Documentation(new ResourceNameCollection([Dummy::class]), 'Dummy API', 'This is a dummy API', '1.2.3');

        $propertyNameCollectionFactoryProphecy = $this->prophesize(PropertyNameCollectionFactoryInterface::class);
        $propertyNameCollectionFactoryProphecy->create(Dummy::class, [])->shouldBeCalled()->willReturn(new PropertyNameCollection(['name', 'nameConverted']));

        $dummyMetadata = new ResourceMetadata('Dummy', 'This is a dummy.', null, ['get' => ['method' => 'GET'] + self::OPERATION_FORMATS]);

        $resourceMetadataFactoryProphecy = $this->prophesize(ResourceMetadataFactoryInterface::class);
        $resourceMetadataFactoryProphecy->create(Dummy::class)->shouldBeCalled()->willReturn($dummyMetadata);

        $propertyMetadataFactoryProphecy = $this->prophesize(PropertyMetadataFactoryInterface::class);
        $propertyMetadataFactoryProphecy->create(Dummy::class, 'name')->shouldBeCalled()->willReturn(new PropertyMetadata(new Type(Type::BUILTIN_TYPE_STRING), 'This is a name.', true, true, null, null, false));
        $propertyMetadataFactoryProphecy->create(Dummy::class, 'nameConverted')->shouldBeCalled()->willReturn(new PropertyMetadata(new Type(Type::BUILTIN_TYPE_STRING), 'This is a converted name.', true, true, null, null, false));

        $nameConverterProphecy = $this->prophesize(
            interface_exists(AdvancedNameConverterInterface::class)
                ? AdvancedNameConverterInterface::class
                : NameConverterInterface::class
        );
        $nameConverterProphecy->normalize('name', Dummy::class, DocumentationNormalizer::FORMAT, [])->willReturn('name')->shouldBeCalled();
        $nameConverterProphecy->normalize('nameConverted', Dummy::class, DocumentationNormalizer::FORMAT, [])->willReturn('name_converted')->shouldBeCalled();

        $operationPathResolver = new CustomOperationPathResolver(new OperationPathResolver(new UnderscorePathSegmentNameGenerator()));

        /**
         * @var ResourceMetadataFactoryInterface
         */
        $resourceMetadataFactory = $resourceMetadataFactoryProphecy->reveal();
        /**
         * @var PropertyNameCollectionFactoryInterface
         */
        $propertyNameCollectionFactory = $propertyNameCollectionFactoryProphecy->reveal();
        /**
         * @var PropertyMetadataFactoryInterface
         */
        $propertyMetadataFactory = $propertyMetadataFactoryProphecy->reveal();
        /**
         * @var NameConverterInterface
         */
        $nameConverter = $nameConverterProphecy->reveal();

        /**
         * @var TypeFactoryInterface|null
         */
        $typeFactory = null;
        /**
         * @var SchemaFactoryInterface|null
         */
        $schemaFactory = null;

        if (!$legacy) {
            $typeFactory = new TypeFactory();
            $schemaFactory = new SchemaFactory($typeFactory, $resourceMetadataFactory, $propertyNameCollectionFactory, $propertyMetadataFactory, $nameConverter);
            $typeFactory->setSchemaFactory($schemaFactory);
        }

        $normalizer = new DocumentationNormalizer(
            $resourceMetadataFactoryProphecy->reveal(),
            $propertyNameCollectionFactoryProphecy->reveal(),
            $propertyMetadataFactoryProphecy->reveal(),
            $schemaFactory,
            $typeFactory,
            $operationPathResolver,
            null,
            null,
            $legacy ? $nameConverter : null,
            true,
            'oauth2',
            'application',
            '/oauth/v2/token',
            '/oauth/v2/auth',
            ['scope param']
        );

        $expected = [
            'swagger' => '2.0',
            'basePath' => '/',
            'info' => [
                'title' => 'Dummy API',
                'description' => 'This is a dummy API',
                'version' => '1.2.3',
            ],
            'paths' => new \ArrayObject([
                '/dummies/{id}' => [
                    'get' => new \ArrayObject([
                        'tags' => ['Dummy'],
                        'operationId' => 'getDummyItem',
                        'produces' => ['application/ld+json'],
                        'summary' => 'Retrieves a Dummy resource.',
                        'parameters' => [
                            [
                                'name' => 'id',
                                'in' => 'path',
                                'type' => 'string',
                                'required' => true,
                            ],
                        ],
                        'responses' => [
                            200 => [
                                'description' => 'Dummy resource response',
                                'schema' => ['$ref' => '#/definitions/Dummy'],
                            ],
                            404 => ['description' => 'Resource not found'],
                        ],
                    ]),
                ],
            ]),
            'definitions' => new \ArrayObject([
                'Dummy' => new \ArrayObject([
                    'type' => 'object',
                    'description' => 'This is a dummy.',
                    'properties' => [
                        'name' => new \ArrayObject([
                            'type' => 'string',
                            'description' => 'This is a name.',
                        ]),
                        'name_converted' => new \ArrayObject([
                            'type' => 'string',
                            'description' => 'This is a converted name.',
                        ]),
                    ],
                ]),
            ]),
            'securityDefinitions' => [
                'oauth' => [
                    'type' => 'oauth2',
                    'description' => 'OAuth client_credentials Grant',
                    'flow' => 'application',
                    'tokenUrl' => '/oauth/v2/token',
                    'authorizationUrl' => '/oauth/v2/auth',
                    'scopes' => ['scope param'],
                ],
            ],
            'security' => [['oauth' => []]],
        ];

        $this->assertEquals($expected, $normalizer->normalize($documentation));
    }

    public function testNormalizeWithApiKeysEnabled(): void
    {
        $documentation = new Documentation(new ResourceNameCollection([Dummy::class]), 'Test API', 'This is a test API.', '1.2.3');

        $propertyNameCollectionFactoryProphecy = $this->prophesize(PropertyNameCollectionFactoryInterface::class);
        $propertyNameCollectionFactoryProphecy->create(Dummy::class, [])->shouldBeCalled()->willReturn(new PropertyNameCollection(['name']));

        $dummyMetadata = new ResourceMetadata('Dummy', 'This is a dummy.', null, ['get' => ['method' => 'GET'] + self::OPERATION_FORMATS]);

        $resourceMetadataFactoryProphecy = $this->prophesize(ResourceMetadataFactoryInterface::class);
        $resourceMetadataFactoryProphecy->create(Dummy::class)->shouldBeCalled()->willReturn($dummyMetadata);

        $propertyMetadataFactoryProphecy = $this->prophesize(PropertyMetadataFactoryInterface::class);
        $propertyMetadataFactoryProphecy->create(Dummy::class, 'name')->shouldBeCalled()->willReturn(new PropertyMetadata(new Type(Type::BUILTIN_TYPE_STRING), 'This is a name.', true, true, null, null, false));

        $operationPathResolver = new CustomOperationPathResolver(new OperationPathResolver(new UnderscorePathSegmentNameGenerator()));

        $apiKeysConfiguration = [
            'header' => [
                'type' => 'header',
                'name' => 'Authorization',
            ],
            'query' => [
                'type' => 'query',
                'name' => 'key',
            ],
        ];

        $normalizer = new DocumentationNormalizer(
            $resourceMetadataFactoryProphecy->reveal(),
            $propertyNameCollectionFactoryProphecy->reveal(),
            $propertyMetadataFactoryProphecy->reveal(),
            null,
            null,
            $operationPathResolver,
            null,
            null,
            null,
            false,
            '',
            '',
            '',
            '',
            [],
            $apiKeysConfiguration
        );

        $expected = [
            'swagger' => '2.0',
            'basePath' => '/app_dev.php/',
            'info' => [
                'title' => 'Test API',
                'description' => 'This is a test API.',
                'version' => '1.2.3',
            ],
            'paths' => new \ArrayObject([
                '/dummies/{id}' => [
                    'get' => new \ArrayObject([
                        'tags' => ['Dummy'],
                        'operationId' => 'getDummyItem',
                        'produces' => ['application/ld+json'],
                        'summary' => 'Retrieves a Dummy resource.',
                        'parameters' => [
                            [
                                'name' => 'id',
                                'in' => 'path',
                                'type' => 'string',
                                'required' => true,
                            ],
                        ],
                        'responses' => [
                            200 => [
                                'description' => 'Dummy resource response',
                                'schema' => ['$ref' => '#/definitions/Dummy'],
                            ],
                            404 => ['description' => 'Resource not found'],
                        ],
                    ]),
                ],
            ]),
            'definitions' => new \ArrayObject([
                'Dummy' => new \ArrayObject([
                    'type' => 'object',
                    'description' => 'This is a dummy.',
                    'properties' => [
                        'name' => new \ArrayObject([
                            'type' => 'string',
                            'description' => 'This is a name.',
                        ]),
                    ],
                ]),
            ]),
            'securityDefinitions' => [
                'header' => [
                    'type' => 'apiKey',
                    'in' => 'header',
                    'description' => 'Value for the Authorization header',
                    'name' => 'Authorization',
                ],
                'query' => [
                    'type' => 'apiKey',
                    'in' => 'query',
                    'description' => 'Value for the key query parameter',
                    'name' => 'key',
                ],
            ],
            'security' => [
                ['header' => []],
                ['query' => []],
            ],
        ];

        $this->assertEquals($expected, $normalizer->normalize($documentation, DocumentationNormalizer::FORMAT, ['base_url' => '/app_dev.php/']));
    }

    public function testNormalizeWithOnlyNormalizationGroups(): void
    {
        $title = 'Test API';
        $description = 'This is a test API.';
        $version = '1.2.3';
        $documentation = new Documentation(new ResourceNameCollection([Dummy::class]), $title, $description, $version);
        $groups = ['dummy', 'foo', 'bar'];

        $ref = 'Dummy-'.implode('_', $groups);

        $propertyNameCollectionFactoryProphecy = $this->prophesize(PropertyNameCollectionFactoryInterface::class);
        $propertyNameCollectionFactoryProphecy->create(Dummy::class, ['serializer_groups' => $groups])->shouldBeCalledTimes(1)->willReturn(new PropertyNameCollection(['gerard']));
        $propertyNameCollectionFactoryProphecy->create(Dummy::class, [])->shouldBeCalled()->willReturn(new PropertyNameCollection(['name']));

        $dummyMetadata = new ResourceMetadata(
            'Dummy',
            'This is a dummy.',
            'http://schema.example.com/Dummy',
            [
                'get' => ['method' => 'GET'] + self::OPERATION_FORMATS,
                'put' => ['method' => 'PUT', 'normalization_context' => [AbstractNormalizer::GROUPS => $groups]] + self::OPERATION_FORMATS,
            ],
            [
                'get' => ['method' => 'GET'] + self::OPERATION_FORMATS,
                'post' => ['method' => 'POST'] + self::OPERATION_FORMATS,
            ]
        );
        $resourceMetadataFactoryProphecy = $this->prophesize(ResourceMetadataFactoryInterface::class);
        $resourceMetadataFactoryProphecy->create(Dummy::class)->shouldBeCalled()->willReturn($dummyMetadata);

        $propertyMetadataFactoryProphecy = $this->prophesize(PropertyMetadataFactoryInterface::class);
        $propertyMetadataFactoryProphecy->create(Dummy::class, 'name')->shouldBeCalled()->willReturn(new PropertyMetadata(new Type(Type::BUILTIN_TYPE_STRING), 'This is a name.', true, true, true, true, false, false, null, null, []));
        $propertyMetadataFactoryProphecy->create(Dummy::class, 'gerard')->shouldBeCalled()->willReturn(new PropertyMetadata(new Type(Type::BUILTIN_TYPE_STRING), 'This is a gerard.', true, true, true, true, false, false, null, null, []));

        $operationPathResolver = new CustomOperationPathResolver(new OperationPathResolver(new UnderscorePathSegmentNameGenerator()));

        $normalizer = new DocumentationNormalizer(
            $resourceMetadataFactoryProphecy->reveal(),
            $propertyNameCollectionFactoryProphecy->reveal(),
            $propertyMetadataFactoryProphecy->reveal(),
            null,
            null,
            $operationPathResolver
        );

        $expected = [
            'swagger' => '2.0',
            'basePath' => '/',
            'info' => [
                'title' => 'Test API',
                'description' => 'This is a test API.',
                'version' => '1.2.3',
            ],
            'paths' => new \ArrayObject([
                '/dummies' => [
                    'get' => new \ArrayObject([
                        'tags' => [
                            'Dummy',
                        ],
                        'operationId' => 'getDummyCollection',
                        'produces' => ['application/ld+json'],
                        'summary' => 'Retrieves the collection of Dummy resources.',
                        'parameters' => [
                            [
                                'name' => 'page',
                                'in' => 'query',
                                'required' => false,
                                'type' => 'integer',
                                'description' => 'The collection page number',
                            ],
                        ],
                        'responses' => [
                            200 => [
                                'description' => 'Dummy collection response',
                                'schema' => [
                                    'type' => 'array',
                                    'items' => ['$ref' => '#/definitions/Dummy'],
                                ],
                            ],
                        ],
                    ]),
                    'post' => new \ArrayObject([
                        'tags' => ['Dummy'],
                        'operationId' => 'postDummyCollection',
                        'consumes' => ['application/ld+json'],
                        'produces' => ['application/ld+json'],
                        'summary' => 'Creates a Dummy resource.',
                        'parameters' => [[
                            'name' => 'dummy',
                            'in' => 'body',
                            'description' => 'The new Dummy resource',
                            'schema' => ['$ref' => '#/definitions/Dummy'],
                        ]],
                        'responses' => [
                            201 => [
                                'description' => 'Dummy resource created',
                                'schema' => ['$ref' => '#/definitions/Dummy'],
                            ],
                            400 => ['description' => 'Invalid input'],
                            404 => ['description' => 'Resource not found'],
                        ],
                    ]),
                ],
                '/dummies/{id}' => [
                    'get' => new \ArrayObject([
                        'tags' => ['Dummy'],
                        'operationId' => 'getDummyItem',
                        'produces' => ['application/ld+json'],
                        'summary' => 'Retrieves a Dummy resource.',
                        'parameters' => [[
                            'name' => 'id',
                            'in' => 'path',
                            'type' => 'string',
                            'required' => true,
                        ]],
                        'responses' => [
                            200 => [
                                'description' => 'Dummy resource response',
                                'schema' => ['$ref' => '#/definitions/Dummy'],
                            ],
                            404 => ['description' => 'Resource not found'],
                        ],
                    ]),
                    'put' => new \ArrayObject([
                        'tags' => ['Dummy'],
                        'operationId' => 'putDummyItem',
                        'consumes' => ['application/ld+json'],
                        'produces' => ['application/ld+json'],
                        'summary' => 'Replaces the Dummy resource.',
                        'parameters' => [
                            [
                                'name' => 'id',
                                'in' => 'path',
                                'type' => 'string',
                                'required' => true,
                            ],
                            [
                                'name' => 'dummy',
                                'in' => 'body',
                                'description' => 'The updated Dummy resource',
                                'schema' => ['$ref' => '#/definitions/Dummy'],
                            ],
                        ],
                        'responses' => [
                            200 => [
                                'description' => 'Dummy resource updated',
                                'schema' => ['$ref' => '#/definitions/'.$ref],
                            ],
                            400 => ['description' => 'Invalid input'],
                            404 => ['description' => 'Resource not found'],
                        ],
                    ]),
                ],
            ]),
            'definitions' => new \ArrayObject([
                'Dummy' => new \ArrayObject([
                    'type' => 'object',
                    'description' => 'This is a dummy.',
                    'externalDocs' => ['url' => 'http://schema.example.com/Dummy'],
                    'properties' => [
                        'name' => new \ArrayObject([
                            'type' => 'string',
                            'description' => 'This is a name.',
                        ]),
                    ],
                ]),
                $ref => new \ArrayObject([
                    'type' => 'object',
                    'description' => 'This is a dummy.',
                    'externalDocs' => ['url' => 'http://schema.example.com/Dummy'],
                    'properties' => [
                        'gerard' => new \ArrayObject([
                            'type' => 'string',
                            'description' => 'This is a gerard.',
                        ]),
                    ],
                ]),
            ]),
        ];

        $this->assertEquals($expected, $normalizer->normalize($documentation));
    }

    public function testNormalizeWithSwaggerDefinitionName(): void
    {
        $documentation = new Documentation(new ResourceNameCollection([Dummy::class]), 'Test API', 'This is a test API.', '1.2.3');

        $propertyNameCollectionFactoryProphecy = $this->prophesize(PropertyNameCollectionFactoryInterface::class);
        $propertyNameCollectionFactoryProphecy->create(Dummy::class, [])->shouldBeCalled()->willReturn(new PropertyNameCollection(['id']));

        $dummyMetadata = new ResourceMetadata(
            'Dummy',
            'This is a dummy.',
            'http://schema.example.com/Dummy',
            [
                'get' => [
                    'method' => 'GET',
                    'normalization_context' => [
                        DocumentationNormalizer::SWAGGER_DEFINITION_NAME => 'Read',
                    ],
                ] + self::OPERATION_FORMATS,
            ]
        );
        $resourceMetadataFactoryProphecy = $this->prophesize(ResourceMetadataFactoryInterface::class);
        $resourceMetadataFactoryProphecy->create(Dummy::class)->shouldBeCalled()->willReturn($dummyMetadata);

        $propertyMetadataFactoryProphecy = $this->prophesize(PropertyMetadataFactoryInterface::class);
        $propertyMetadataFactoryProphecy->create(Dummy::class, 'id')->shouldBeCalled()->willReturn(new PropertyMetadata(new Type(Type::BUILTIN_TYPE_INT), 'This is an id.', true, false));

        $operationPathResolver = new CustomOperationPathResolver(new OperationPathResolver(new UnderscorePathSegmentNameGenerator()));

        $normalizer = new DocumentationNormalizer(
            $resourceMetadataFactoryProphecy->reveal(),
            $propertyNameCollectionFactoryProphecy->reveal(),
            $propertyMetadataFactoryProphecy->reveal(),
            null,
            null,
            $operationPathResolver
        );

        $expected = [
            'swagger' => '2.0',
            'basePath' => '/app_dev.php/',
            'info' => [
                'title' => 'Test API',
                'description' => 'This is a test API.',
                'version' => '1.2.3',
            ],
            'paths' => new \ArrayObject([
                '/dummies/{id}' => [
                    'get' => new \ArrayObject([
                        'tags' => ['Dummy'],
                        'operationId' => 'getDummyItem',
                        'produces' => ['application/ld+json'],
                        'summary' => 'Retrieves a Dummy resource.',
                        'parameters' => [
                            [
                                'name' => 'id',
                                'in' => 'path',
                                'type' => 'string',
                                'required' => true,
                            ],
                        ],
                        'responses' => [
                            200 => [
                                'description' => 'Dummy resource response',
                                'schema' => ['$ref' => '#/definitions/Dummy-Read'],
                            ],
                            404 => ['description' => 'Resource not found'],
                        ],
                    ]),
                ],
            ]),
            'definitions' => new \ArrayObject([
                'Dummy-Read' => new \ArrayObject([
                    'type' => 'object',
                    'description' => 'This is a dummy.',
                    'externalDocs' => ['url' => 'http://schema.example.com/Dummy'],
                    'properties' => [
                        'id' => new \ArrayObject([
                            'type' => 'integer',
                            'description' => 'This is an id.',
                            'readOnly' => true,
                        ]),
                    ],
                ]),
            ]),
        ];

        $this->assertEquals($expected, $normalizer->normalize($documentation, DocumentationNormalizer::FORMAT, ['base_url' => '/app_dev.php/']));
    }

    public function testNormalizeWithOnlyDenormalizationGroups(): void
    {
        $title = 'Test API';
        $description = 'This is a test API.';
        $version = '1.2.3';
        $documentation = new Documentation(new ResourceNameCollection([Dummy::class]), $title, $description, $version);

        $propertyNameCollectionFactoryProphecy = $this->prophesize(PropertyNameCollectionFactoryInterface::class);
        $propertyNameCollectionFactoryProphecy->create(Dummy::class, ['serializer_groups' => 'dummy'])->shouldBeCalledTimes(1)->willReturn(new PropertyNameCollection(['gerard']));
        $propertyNameCollectionFactoryProphecy->create(Dummy::class, [])->shouldBeCalled()->willReturn(new PropertyNameCollection(['name']));

        $dummyMetadata = new ResourceMetadata(
            'Dummy',
            'This is a dummy.',
            'http://schema.example.com/Dummy',
            [
                'get' => ['method' => 'GET'] + self::OPERATION_FORMATS,
                'put' => ['method' => 'PUT', 'denormalization_context' => [AbstractNormalizer::GROUPS => 'dummy']] + self::OPERATION_FORMATS,
            ],
            [
                'get' => ['method' => 'GET'] + self::OPERATION_FORMATS,
                'post' => ['method' => 'POST'] + self::OPERATION_FORMATS,
            ]
        );
        $resourceMetadataFactoryProphecy = $this->prophesize(ResourceMetadataFactoryInterface::class);
        $resourceMetadataFactoryProphecy->create(Dummy::class)->shouldBeCalled()->willReturn($dummyMetadata);

        $propertyMetadataFactoryProphecy = $this->prophesize(PropertyMetadataFactoryInterface::class);
        $propertyMetadataFactoryProphecy->create(Dummy::class, 'name')->shouldBeCalled()->willReturn(new PropertyMetadata(new Type(Type::BUILTIN_TYPE_STRING), 'This is a name.', true, true, true, true, false, false, null, null, []));
        $propertyMetadataFactoryProphecy->create(Dummy::class, 'gerard')->shouldBeCalled()->willReturn(new PropertyMetadata(new Type(Type::BUILTIN_TYPE_STRING), 'This is a gerard.', true, true, true, true, false, false, null, null, []));

        $operationPathResolver = new CustomOperationPathResolver(new OperationPathResolver(new UnderscorePathSegmentNameGenerator()));

        $normalizer = new DocumentationNormalizer(
            $resourceMetadataFactoryProphecy->reveal(),
            $propertyNameCollectionFactoryProphecy->reveal(),
            $propertyMetadataFactoryProphecy->reveal(),
            null,
            null,
            $operationPathResolver
        );

        $expected = [
            'swagger' => '2.0',
            'basePath' => '/',
            'info' => [
                'title' => 'Test API',
                'description' => 'This is a test API.',
                'version' => '1.2.3',
            ],
            'paths' => new \ArrayObject([
                '/dummies' => [
                    'get' => new \ArrayObject([
                        'tags' => [
                            'Dummy',
                        ],
                        'operationId' => 'getDummyCollection',
                        'produces' => ['application/ld+json'],
                        'summary' => 'Retrieves the collection of Dummy resources.',
                        'parameters' => [
                            [
                                'name' => 'page',
                                'in' => 'query',
                                'required' => false,
                                'type' => 'integer',
                                'description' => 'The collection page number',
                            ],
                        ],
                        'responses' => [
                            200 => [
                                'description' => 'Dummy collection response',
                                'schema' => [
                                    'type' => 'array',
                                    'items' => ['$ref' => '#/definitions/Dummy'],
                                ],
                            ],
                        ],
                    ]),
                    'post' => new \ArrayObject([
                        'tags' => ['Dummy'],
                        'operationId' => 'postDummyCollection',
                        'consumes' => ['application/ld+json'],
                        'produces' => ['application/ld+json'],
                        'summary' => 'Creates a Dummy resource.',
                        'parameters' => [[
                            'name' => 'dummy',
                            'in' => 'body',
                            'description' => 'The new Dummy resource',
                            'schema' => ['$ref' => '#/definitions/Dummy'],
                        ]],
                        'responses' => [
                            201 => [
                                'description' => 'Dummy resource created',
                                'schema' => ['$ref' => '#/definitions/Dummy'],
                            ],
                            400 => ['description' => 'Invalid input'],
                            404 => ['description' => 'Resource not found'],
                        ],
                    ]),
                ],
                '/dummies/{id}' => [
                    'get' => new \ArrayObject([
                        'tags' => ['Dummy'],
                        'operationId' => 'getDummyItem',
                        'produces' => ['application/ld+json'],
                        'summary' => 'Retrieves a Dummy resource.',
                        'parameters' => [[
                            'name' => 'id',
                            'in' => 'path',
                            'type' => 'string',
                            'required' => true,
                        ]],
                        'responses' => [
                            200 => [
                                'description' => 'Dummy resource response',
                                'schema' => ['$ref' => '#/definitions/Dummy'],
                            ],
                            404 => ['description' => 'Resource not found'],
                        ],
                    ]),
                    'put' => new \ArrayObject([
                        'tags' => ['Dummy'],
                        'operationId' => 'putDummyItem',
                        'consumes' => ['application/ld+json'],
                        'produces' => ['application/ld+json'],
                        'summary' => 'Replaces the Dummy resource.',
                        'parameters' => [
                            [
                                'name' => 'id',
                                'in' => 'path',
                                'type' => 'string',
                                'required' => true,
                            ],
                            [
                                'name' => 'dummy',
                                'in' => 'body',
                                'description' => 'The updated Dummy resource',
                                'schema' => ['$ref' => '#/definitions/Dummy-dummy'],
                            ],
                        ],
                        'responses' => [
                            200 => [
                                'description' => 'Dummy resource updated',
                                'schema' => ['$ref' => '#/definitions/Dummy'],
                            ],
                            400 => ['description' => 'Invalid input'],
                            404 => ['description' => 'Resource not found'],
                        ],
                    ]),
                ],
            ]),
            'definitions' => new \ArrayObject([
                'Dummy' => new \ArrayObject([
                    'type' => 'object',
                    'description' => 'This is a dummy.',
                    'externalDocs' => ['url' => 'http://schema.example.com/Dummy'],
                    'properties' => [
                        'name' => new \ArrayObject([
                            'type' => 'string',
                            'description' => 'This is a name.',
                        ]),
                    ],
                ]),
                'Dummy-dummy' => new \ArrayObject([
                    'type' => 'object',
                    'description' => 'This is a dummy.',
                    'externalDocs' => ['url' => 'http://schema.example.com/Dummy'],
                    'properties' => [
                        'gerard' => new \ArrayObject([
                            'type' => 'string',
                            'description' => 'This is a gerard.',
                        ]),
                    ],
                ]),
            ]),
        ];

        $this->assertEquals($expected, $normalizer->normalize($documentation));
    }

    public function testNormalizeWithNormalizationAndDenormalizationGroups(): void
    {
        $title = 'Test API';
        $description = 'This is a test API.';
        $version = '1.2.3';
        $documentation = new Documentation(new ResourceNameCollection([Dummy::class]), $title, $description, $version);

        $propertyNameCollectionFactoryProphecy = $this->prophesize(PropertyNameCollectionFactoryInterface::class);
        $propertyNameCollectionFactoryProphecy->create(Dummy::class, ['serializer_groups' => 'dummy'])->shouldBeCalledTimes(1)->willReturn(new PropertyNameCollection(['gerard']));
        $propertyNameCollectionFactoryProphecy->create(Dummy::class, [])->shouldBeCalled()->willReturn(new PropertyNameCollection(['name']));

        $dummyMetadata = new ResourceMetadata(
            'Dummy',
            'This is a dummy.',
            'http://schema.example.com/Dummy',
            [
                'get' => ['method' => 'GET'] + self::OPERATION_FORMATS,
                'put' => [
                    'method' => 'PUT',
                    'normalization_context' => [AbstractNormalizer::GROUPS => 'dummy'], 'denormalization_context' => [AbstractNormalizer::GROUPS => 'dummy'],
                ] + self::OPERATION_FORMATS,
            ],
            [
                'get' => ['method' => 'GET'] + self::OPERATION_FORMATS,
                'post' => ['method' => 'POST'] + self::OPERATION_FORMATS,
            ]
        );
        $resourceMetadataFactoryProphecy = $this->prophesize(ResourceMetadataFactoryInterface::class);
        $resourceMetadataFactoryProphecy->create(Dummy::class)->shouldBeCalled()->willReturn($dummyMetadata);

        $propertyMetadataFactoryProphecy = $this->prophesize(PropertyMetadataFactoryInterface::class);
        $propertyMetadataFactoryProphecy->create(Dummy::class, 'name')->shouldBeCalled()->willReturn(new PropertyMetadata(new Type(Type::BUILTIN_TYPE_STRING), 'This is a name.', true, true, true, true, false, false, null, null, []));
        $propertyMetadataFactoryProphecy->create(Dummy::class, 'gerard')->shouldBeCalled()->willReturn(new PropertyMetadata(new Type(Type::BUILTIN_TYPE_STRING), 'This is a gerard.', true, true, true, true, false, false, null, null, []));

        $operationPathResolver = new CustomOperationPathResolver(new OperationPathResolver(new UnderscorePathSegmentNameGenerator()));

        $normalizer = new DocumentationNormalizer(
            $resourceMetadataFactoryProphecy->reveal(),
            $propertyNameCollectionFactoryProphecy->reveal(),
            $propertyMetadataFactoryProphecy->reveal(),
            null,
            null,
            $operationPathResolver
        );

        $expected = [
            'swagger' => '2.0',
            'basePath' => '/',
            'info' => [
                'title' => 'Test API',
                'description' => 'This is a test API.',
                'version' => '1.2.3',
            ],
            'paths' => new \ArrayObject([
                '/dummies' => [
                    'get' => new \ArrayObject([
                        'tags' => [
                            'Dummy',
                        ],
                        'operationId' => 'getDummyCollection',
                        'produces' => ['application/ld+json'],
                        'summary' => 'Retrieves the collection of Dummy resources.',
                        'parameters' => [
                            [
                                'name' => 'page',
                                'in' => 'query',
                                'required' => false,
                                'type' => 'integer',
                                'description' => 'The collection page number',
                            ],
                        ],
                        'responses' => [
                            200 => [
                                'description' => 'Dummy collection response',
                                'schema' => [
                                    'type' => 'array',
                                    'items' => ['$ref' => '#/definitions/Dummy'],
                                ],
                            ],
                        ],
                    ]),
                    'post' => new \ArrayObject([
                        'tags' => ['Dummy'],
                        'operationId' => 'postDummyCollection',
                        'consumes' => ['application/ld+json'],
                        'produces' => ['application/ld+json'],
                        'summary' => 'Creates a Dummy resource.',
                        'parameters' => [[
                            'name' => 'dummy',
                            'in' => 'body',
                            'description' => 'The new Dummy resource',
                            'schema' => ['$ref' => '#/definitions/Dummy'],
                        ]],
                        'responses' => [
                            201 => [
                                'description' => 'Dummy resource created',
                                'schema' => ['$ref' => '#/definitions/Dummy'],
                            ],
                            400 => ['description' => 'Invalid input'],
                            404 => ['description' => 'Resource not found'],
                        ],
                    ]),
                ],
                '/dummies/{id}' => [
                    'get' => new \ArrayObject([
                        'tags' => ['Dummy'],
                        'operationId' => 'getDummyItem',
                        'produces' => ['application/ld+json'],
                        'summary' => 'Retrieves a Dummy resource.',
                        'parameters' => [[
                            'name' => 'id',
                            'in' => 'path',
                            'type' => 'string',
                            'required' => true,
                        ]],
                        'responses' => [
                            200 => [
                                'description' => 'Dummy resource response',
                                'schema' => ['$ref' => '#/definitions/Dummy'],
                            ],
                            404 => ['description' => 'Resource not found'],
                        ],
                    ]),
                    'put' => new \ArrayObject([
                        'tags' => ['Dummy'],
                        'operationId' => 'putDummyItem',
                        'consumes' => ['application/ld+json'],
                        'produces' => ['application/ld+json'],
                        'summary' => 'Replaces the Dummy resource.',
                        'parameters' => [
                            [
                                'name' => 'id',
                                'in' => 'path',
                                'type' => 'string',
                                'required' => true,
                            ],
                            [
                                'name' => 'dummy',
                                'in' => 'body',
                                'description' => 'The updated Dummy resource',
                                'schema' => ['$ref' => '#/definitions/Dummy-dummy'],
                            ],
                        ],
                        'responses' => [
                            200 => [
                                'description' => 'Dummy resource updated',
                                'schema' => ['$ref' => '#/definitions/Dummy-dummy'],
                            ],
                            400 => ['description' => 'Invalid input'],
                            404 => ['description' => 'Resource not found'],
                        ],
                    ]),
                ],
            ]),
            'definitions' => new \ArrayObject([
                'Dummy' => new \ArrayObject([
                    'type' => 'object',
                    'description' => 'This is a dummy.',
                    'externalDocs' => ['url' => 'http://schema.example.com/Dummy'],
                    'properties' => [
                        'name' => new \ArrayObject([
                            'type' => 'string',
                            'description' => 'This is a name.',
                        ]),
                    ],
                ]),
                'Dummy-dummy' => new \ArrayObject([
                    'type' => 'object',
                    'description' => 'This is a dummy.',
                    'externalDocs' => ['url' => 'http://schema.example.com/Dummy'],
                    'properties' => [
                        'gerard' => new \ArrayObject([
                            'type' => 'string',
                            'description' => 'This is a gerard.',
                        ]),
                    ],
                ]),
            ]),
        ];

        $this->assertEquals($expected, $normalizer->normalize($documentation));
    }

    public function testNormalizeSkipsNotReadableAndNotWritableProperties(): void
    {
        $documentation = new Documentation(new ResourceNameCollection([Dummy::class]), 'Test API', 'This is a test API.', '1.2.3');

        $propertyNameCollectionFactoryProphecy = $this->prophesize(PropertyNameCollectionFactoryInterface::class);
        $propertyNameCollectionFactoryProphecy->create(Dummy::class, [])->shouldBeCalled()->willReturn(new PropertyNameCollection(['id', 'dummy', 'name']));

        $dummyMetadata = new ResourceMetadata(
            'Dummy',
            'This is a dummy.',
            'http://schema.example.com/Dummy',
            [
                'get' => ['method' => 'GET', 'status' => '202'] + self::OPERATION_FORMATS,
                'put' => ['method' => 'PUT', 'status' => '202'] + self::OPERATION_FORMATS,
            ],
            [
                'get' => ['method' => 'GET', 'status' => '202'] + self::OPERATION_FORMATS,
                'post' => ['method' => 'POST', 'status' => '202'] + self::OPERATION_FORMATS,
            ],
            ['pagination_client_items_per_page' => true]
        );
        $resourceMetadataFactoryProphecy = $this->prophesize(ResourceMetadataFactoryInterface::class);
        $resourceMetadataFactoryProphecy->create(Dummy::class)->shouldBeCalled()->willReturn($dummyMetadata);

        $propertyMetadataFactoryProphecy = $this->prophesize(PropertyMetadataFactoryInterface::class);
        $propertyMetadataFactoryProphecy->create(Dummy::class, 'id')->shouldBeCalled()->willReturn(new PropertyMetadata(new Type(Type::BUILTIN_TYPE_INT), null, false, false));
        $propertyMetadataFactoryProphecy->create(Dummy::class, 'dummy')->shouldBeCalled()->willReturn(new PropertyMetadata(new Type(Type::BUILTIN_TYPE_STRING), 'This is a public id.', true, false, true, true, false, true, null, null, []));
        $propertyMetadataFactoryProphecy->create(Dummy::class, 'name')->shouldBeCalled()->willReturn(new PropertyMetadata(new Type(Type::BUILTIN_TYPE_STRING), 'This is a name.', true, true, true, true, false, false, null, null, []));

        $operationPathResolver = new CustomOperationPathResolver(new OperationPathResolver(new UnderscorePathSegmentNameGenerator()));

        $normalizer = new DocumentationNormalizer(
            $resourceMetadataFactoryProphecy->reveal(),
            $propertyNameCollectionFactoryProphecy->reveal(),
            $propertyMetadataFactoryProphecy->reveal(),
            null,
            null,
            $operationPathResolver
        );

        $expected = [
            'swagger' => '2.0',
            'basePath' => '/app_dev.php/',
            'info' => [
                'title' => 'Test API',
                'description' => 'This is a test API.',
                'version' => '1.2.3',
            ],
            'paths' => new \ArrayObject([
                '/dummies' => [
                    'get' => new \ArrayObject([
                        'tags' => ['Dummy'],
                        'operationId' => 'getDummyCollection',
                        'produces' => ['application/ld+json'],
                        'summary' => 'Retrieves the collection of Dummy resources.',
                        'parameters' => [
                            [
                                'name' => 'page',
                                'in' => 'query',
                                'required' => false,
                                'type' => 'integer',
                                'description' => 'The collection page number',
                            ],
                            [
                                'name' => 'itemsPerPage',
                                'in' => 'query',
                                'required' => false,
                                'type' => 'integer',
                                'description' => 'The number of items per page',
                            ],
                        ],
                        'responses' => [
                            202 => [
                                'description' => 'Dummy collection response',
                                'schema' => [
                                    'type' => 'array',
                                    'items' => ['$ref' => '#/definitions/Dummy'],
                                ],
                            ],
                        ],
                    ]),
                    'post' => new \ArrayObject([
                        'tags' => ['Dummy'],
                        'operationId' => 'postDummyCollection',
                        'consumes' => ['application/ld+json'],
                        'produces' => ['application/ld+json'],
                        'summary' => 'Creates a Dummy resource.',
                        'parameters' => [
                            [
                                'name' => 'dummy',
                                'in' => 'body',
                                'description' => 'The new Dummy resource',
                                'schema' => ['$ref' => '#/definitions/Dummy'],
                            ],
                        ],
                        'responses' => [
                            202 => [
                                'description' => 'Dummy resource created',
                                'schema' => ['$ref' => '#/definitions/Dummy'],
                            ],
                            400 => ['description' => 'Invalid input'],
                            404 => ['description' => 'Resource not found'],
                        ],
                    ]),
                ],
                '/dummies/{id}' => [
                    'get' => new \ArrayObject([
                        'tags' => ['Dummy'],
                        'operationId' => 'getDummyItem',
                        'produces' => ['application/ld+json'],
                        'summary' => 'Retrieves a Dummy resource.',
                        'parameters' => [
                            [
                                'name' => 'id',
                                'in' => 'path',
                                'type' => 'string',
                                'required' => true,
                            ],
                        ],
                        'responses' => [
                            202 => [
                                'description' => 'Dummy resource response',
                                'schema' => ['$ref' => '#/definitions/Dummy'],
                            ],
                            404 => ['description' => 'Resource not found'],
                        ],
                    ]),
                    'put' => new \ArrayObject([
                        'tags' => ['Dummy'],
                        'operationId' => 'putDummyItem',
                        'consumes' => ['application/ld+json'],
                        'produces' => ['application/ld+json'],
                        'summary' => 'Replaces the Dummy resource.',
                        'parameters' => [
                            [
                                'name' => 'id',
                                'in' => 'path',
                                'type' => 'string',
                                'required' => true,
                            ],
                            [
                                'name' => 'dummy',
                                'in' => 'body',
                                'description' => 'The updated Dummy resource',
                                'schema' => ['$ref' => '#/definitions/Dummy'],
                            ],
                        ],
                        'responses' => [
                            202 => [
                                'description' => 'Dummy resource updated',
                                'schema' => ['$ref' => '#/definitions/Dummy'],
                            ],
                            400 => ['description' => 'Invalid input'],
                            404 => ['description' => 'Resource not found'],
                        ],
                    ]),
                ],
            ]),
            'definitions' => new \ArrayObject([
                'Dummy' => new \ArrayObject([
                    'type' => 'object',
                    'description' => 'This is a dummy.',
                    'externalDocs' => ['url' => 'http://schema.example.com/Dummy'],
                    'properties' => [
                        'dummy' => new \ArrayObject([
                            'type' => 'string',
                            'description' => 'This is a public id.',
                            'readOnly' => true,
                        ]),
                        'name' => new \ArrayObject([
                            'type' => 'string',
                            'description' => 'This is a name.',
                        ]),
                    ],
                ]),
            ]),
        ];

        $this->assertEquals($expected, $normalizer->normalize($documentation, DocumentationNormalizer::FORMAT, ['base_url' => '/app_dev.php/']));
    }

    public function testFilters(): void
    {
        $filterLocatorProphecy = $this->prophesize(ContainerInterface::class);
        $filters = [
            'f1' => new DummyFilter(['name' => [
                'property' => 'name',
                'type' => 'string',
                'required' => true,
                'strategy' => 'exact',
                'swagger' => ['x-foo' => 'bar'],
            ]]),
            'f2' => new DummyFilter(['ha' => [
                'property' => 'foo',
                'type' => 'int',
                'required' => false,
                'strategy' => 'partial',
            ]]),
            'f3' => new DummyFilter(['toto' => [
                'property' => 'name',
                'type' => 'array',
                'is_collection' => true,
                'required' => true,
                'strategy' => 'exact',
            ]]),
        ];

        foreach ($filters as $filterId => $filter) {
            $filterLocatorProphecy->has($filterId)->willReturn(true)->shouldBeCalled();
            $filterLocatorProphecy->get($filterId)->willReturn($filter)->shouldBeCalled();
        }

        $filterLocatorProphecy->has('f4')->willReturn(false)->shouldBeCalled();

        $this->normalizeWithFilters($filterLocatorProphecy->reveal());
    }

    /**
     * @group legacy
     * @expectedDeprecation The ApiPlatform\Core\Api\FilterCollection class is deprecated since version 2.1 and will be removed in 3.0. Provide an implementation of Psr\Container\ContainerInterface instead.
     */
    public function testFiltersWithDeprecatedFilterCollection(): void
    {
        $this->normalizeWithFilters(new FilterCollection([
            'f1' => new DummyFilter(['name' => [
                'property' => 'name',
                'type' => 'string',
                'required' => true,
                'strategy' => 'exact',
                'swagger' => ['x-foo' => 'bar'],
            ]]),
            'f2' => new DummyFilter(['ha' => [
                'property' => 'foo',
                'type' => 'int',
                'required' => false,
                'strategy' => 'partial',
            ]]),
            'f3' => new DummyFilter(['toto' => [
                'property' => 'name',
                'type' => 'array',
                'is_collection' => true,
                'required' => true,
                'strategy' => 'exact',
            ]]),
        ]));
    }

    public function testConstructWithInvalidFilterLocator(): void
    {
        $this->expectException(InvalidArgumentException::class);
        $this->expectExceptionMessage('The "$filterLocator" argument is expected to be an implementation of the "Psr\\Container\\ContainerInterface" interface or null.');

        new DocumentationNormalizer(
            $this->prophesize(ResourceMetadataFactoryInterface::class)->reveal(),
            $this->prophesize(PropertyNameCollectionFactoryInterface::class)->reveal(),
            $this->prophesize(PropertyMetadataFactoryInterface::class)->reveal(),
            null,
            null,
            $this->prophesize(OperationPathResolverInterface::class)->reveal(),
            null,
            new \ArrayObject()
        );
    }

    public function testSupports(): void
    {
        $resourceMetadataFactoryProphecy = $this->prophesize(ResourceMetadataFactoryInterface::class);
        $propertyNameCollectionFactoryProphecy = $this->prophesize(PropertyNameCollectionFactoryInterface::class);
        $propertyMetadataFactoryProphecy = $this->prophesize(PropertyMetadataFactoryInterface::class);
        $operationPathResolver = new CustomOperationPathResolver(new OperationPathResolver(new UnderscorePathSegmentNameGenerator()));

        $normalizer = new DocumentationNormalizer(
            $resourceMetadataFactoryProphecy->reveal(),
            $propertyNameCollectionFactoryProphecy->reveal(),
            $propertyMetadataFactoryProphecy->reveal(),
            null,
            null,
            $operationPathResolver
        );

        $documentation = new Documentation(new ResourceNameCollection([Dummy::class]), 'Test API', 'This is a test API.', '1.2.3');

        $this->assertTrue($normalizer->supportsNormalization($documentation, 'json'));
        $this->assertFalse($normalizer->supportsNormalization($documentation));
        $this->assertFalse($normalizer->supportsNormalization(new Dummy(), 'json'));
        $this->assertTrue($normalizer->hasCacheableSupportsMethod());
    }

    public function testNoOperations(): void
    {
        $documentation = new Documentation(new ResourceNameCollection([Dummy::class]), '', '', '0.0.0');

        $propertyNameCollectionFactoryProphecy = $this->prophesize(PropertyNameCollectionFactoryInterface::class);
        $propertyNameCollectionFactoryProphecy->create(Dummy::class, [])->shouldNotBeCalled();

        $dummyMetadata = new ResourceMetadata(
            'Dummy',
            'This is a dummy.'
        );
        $resourceMetadataFactoryProphecy = $this->prophesize(ResourceMetadataFactoryInterface::class);
        $resourceMetadataFactoryProphecy->create(Dummy::class)->shouldBeCalled()->willReturn($dummyMetadata);

        $propertyMetadataFactoryProphecy = $this->prophesize(PropertyMetadataFactoryInterface::class);
        $propertyMetadataFactoryProphecy->create(Dummy::class, 'name')->shouldNotBeCalled();

        $operationPathResolver = new CustomOperationPathResolver(new OperationPathResolver(new UnderscorePathSegmentNameGenerator()));

        $normalizer = new DocumentationNormalizer(
            $resourceMetadataFactoryProphecy->reveal(),
            $propertyNameCollectionFactoryProphecy->reveal(),
            $propertyMetadataFactoryProphecy->reveal(),
            null,
            null,
            $operationPathResolver
        );

        $expected = [
            'swagger' => '2.0',
            'basePath' => '/',
            'info' => [
                'title' => '',
                'version' => '0.0.0',
            ],
            'paths' => new \ArrayObject([]),
        ];

        $this->assertEquals($expected, $normalizer->normalize($documentation));
    }

    public function testWithCustomMethod(): void
    {
        $documentation = new Documentation(new ResourceNameCollection([Dummy::class]), '', '', '0.0.0');

        $propertyNameCollectionFactoryProphecy = $this->prophesize(PropertyNameCollectionFactoryInterface::class);

        $dummyMetadata = new ResourceMetadata(
            'Dummy',
            'This is a dummy.',
            null,
            [],
            ['get' => ['method' => 'FOO']]
        );
        $resourceMetadataFactoryProphecy = $this->prophesize(ResourceMetadataFactoryInterface::class);
        $resourceMetadataFactoryProphecy->create(Dummy::class)->shouldBeCalled()->willReturn($dummyMetadata);

        $propertyMetadataFactoryProphecy = $this->prophesize(PropertyMetadataFactoryInterface::class);

        $operationPathResolver = new CustomOperationPathResolver(new OperationPathResolver(new UnderscorePathSegmentNameGenerator()));

        $normalizer = new DocumentationNormalizer(
            $resourceMetadataFactoryProphecy->reveal(),
            $propertyNameCollectionFactoryProphecy->reveal(),
            $propertyMetadataFactoryProphecy->reveal(),
            null,
            null,
            $operationPathResolver
        );

        $expected = [
            'swagger' => '2.0',
            'basePath' => '/',
            'info' => [
                'title' => '',
                'version' => '0.0.0',
            ],
            'paths' => new \ArrayObject([
                '/dummies' => [
                    'foo' => new \ArrayObject([
                        'tags' => ['Dummy'],
                        'operationId' => 'getDummyCollection',
                    ]),
                ],
            ]),
        ];

        $this->assertEquals($expected, $normalizer->normalize($documentation));
    }

    public function testNormalizeWithNestedNormalizationGroups(): void
    {
        $title = 'Test API';
        $description = 'This is a test API.';
        $version = '1.2.3';
        $documentation = new Documentation(new ResourceNameCollection([Dummy::class]), $title, $description, $version);
        $groups = ['dummy', 'foo', 'bar'];
        $ref = 'Dummy-'.implode('_', $groups);
        $relatedDummyRef = 'RelatedDummy-'.implode('_', $groups);

        $propertyNameCollectionFactoryProphecy = $this->prophesize(PropertyNameCollectionFactoryInterface::class);
        $propertyNameCollectionFactoryProphecy->create(Dummy::class, ['serializer_groups' => $groups])->shouldBeCalledTimes(1)->willReturn(new PropertyNameCollection(['name', 'relatedDummy']));
        $propertyNameCollectionFactoryProphecy->create(Dummy::class, [])->shouldBeCalled()->willReturn(new PropertyNameCollection(['name']));
        $propertyNameCollectionFactoryProphecy->create(RelatedDummy::class, ['serializer_groups' => $groups])->shouldBeCalledTimes(1)->willReturn(new PropertyNameCollection(['name']));

        $dummyMetadata = new ResourceMetadata(
            'Dummy',
            'This is a dummy.',
            'http://schema.example.com/Dummy',
            [
                'get' => ['method' => 'GET'] + self::OPERATION_FORMATS,
                'put' => ['method' => 'PUT', 'normalization_context' => [AbstractNormalizer::GROUPS => $groups]] + self::OPERATION_FORMATS,
            ],
            [
                'get' => ['method' => 'GET'] + self::OPERATION_FORMATS,
                'post' => ['method' => 'POST'] + self::OPERATION_FORMATS,
            ]
        );

        $relatedDummyMetadata = new ResourceMetadata(
            'RelatedDummy',
            'This is a related dummy.',
            'http://schema.example.com/RelatedDummy',
            [
                'get' => ['method' => 'GET'] + self::OPERATION_FORMATS,
            ]
        );

        $resourceMetadataFactoryProphecy = $this->prophesize(ResourceMetadataFactoryInterface::class);
        $resourceMetadataFactoryProphecy->create(Dummy::class)->shouldBeCalled()->willReturn($dummyMetadata);
        $resourceMetadataFactoryProphecy->create(RelatedDummy::class)->shouldBeCalled()->willReturn($relatedDummyMetadata);

        $propertyMetadataFactoryProphecy = $this->prophesize(PropertyMetadataFactoryInterface::class);
        $propertyMetadataFactoryProphecy->create(Dummy::class, 'name')->shouldBeCalled()->willReturn(new PropertyMetadata(new Type(Type::BUILTIN_TYPE_STRING), 'This is a name.', true, true, true, true, false, false, null, null, []));
        $propertyMetadataFactoryProphecy->create(Dummy::class, 'relatedDummy')->shouldBeCalled()->willReturn(new PropertyMetadata(new Type(Type::BUILTIN_TYPE_OBJECT, true, RelatedDummy::class), 'This is a related dummy \o/.', true, true, true, true, false, false, null, null, []));
        $propertyMetadataFactoryProphecy->create(RelatedDummy::class, 'name')->shouldBeCalled()->willReturn(new PropertyMetadata(new Type(Type::BUILTIN_TYPE_STRING), 'This is a name.', true, true, true, true, false, false, null, null, []));

        $operationPathResolver = new CustomOperationPathResolver(new OperationPathResolver(new UnderscorePathSegmentNameGenerator()));

        $normalizer = new DocumentationNormalizer(
            $resourceMetadataFactoryProphecy->reveal(),
            $propertyNameCollectionFactoryProphecy->reveal(),
            $propertyMetadataFactoryProphecy->reveal(),
            null,
            null,
            $operationPathResolver
        );

        $expected = [
            'swagger' => '2.0',
            'basePath' => '/',
            'info' => [
                'title' => 'Test API',
                'description' => 'This is a test API.',
                'version' => '1.2.3',
            ],
            'paths' => new \ArrayObject([
                '/dummies' => [
                    'get' => new \ArrayObject([
                        'tags' => [
                            'Dummy',
                        ],
                        'operationId' => 'getDummyCollection',
                        'produces' => ['application/ld+json'],
                        'summary' => 'Retrieves the collection of Dummy resources.',
                        'parameters' => [
                            [
                                'name' => 'page',
                                'in' => 'query',
                                'required' => false,
                                'type' => 'integer',
                                'description' => 'The collection page number',
                            ],
                        ],
                        'responses' => [
                            200 => [
                                'description' => 'Dummy collection response',
                                'schema' => [
                                    'type' => 'array',
                                    'items' => ['$ref' => '#/definitions/Dummy'],
                                ],
                            ],
                        ],
                    ]),
                    'post' => new \ArrayObject([
                        'tags' => ['Dummy'],
                        'operationId' => 'postDummyCollection',
                        'consumes' => ['application/ld+json'],
                        'produces' => ['application/ld+json'],
                        'summary' => 'Creates a Dummy resource.',
                        'parameters' => [[
                            'name' => 'dummy',
                            'in' => 'body',
                            'description' => 'The new Dummy resource',
                            'schema' => ['$ref' => '#/definitions/Dummy'],
                        ]],
                        'responses' => [
                            201 => [
                                'description' => 'Dummy resource created',
                                'schema' => ['$ref' => '#/definitions/Dummy'],
                            ],
                            400 => ['description' => 'Invalid input'],
                            404 => ['description' => 'Resource not found'],
                        ],
                    ]),
                ],
                '/dummies/{id}' => [
                    'get' => new \ArrayObject([
                        'tags' => ['Dummy'],
                        'operationId' => 'getDummyItem',
                        'produces' => ['application/ld+json'],
                        'summary' => 'Retrieves a Dummy resource.',
                        'parameters' => [[
                            'name' => 'id',
                            'in' => 'path',
                            'type' => 'string',
                            'required' => true,
                        ]],
                        'responses' => [
                            200 => [
                                'description' => 'Dummy resource response',
                                'schema' => ['$ref' => '#/definitions/Dummy'],
                            ],
                            404 => ['description' => 'Resource not found'],
                        ],
                    ]),
                    'put' => new \ArrayObject([
                        'tags' => ['Dummy'],
                        'operationId' => 'putDummyItem',
                        'consumes' => ['application/ld+json'],
                        'produces' => ['application/ld+json'],
                        'summary' => 'Replaces the Dummy resource.',
                        'parameters' => [
                            [
                                'name' => 'id',
                                'in' => 'path',
                                'type' => 'string',
                                'required' => true,
                            ],
                            [
                                'name' => 'dummy',
                                'in' => 'body',
                                'description' => 'The updated Dummy resource',
                                'schema' => ['$ref' => '#/definitions/Dummy'],
                            ],
                        ],
                        'responses' => [
                            200 => [
                                'description' => 'Dummy resource updated',
                                'schema' => ['$ref' => '#/definitions/'.$ref],
                            ],
                            400 => ['description' => 'Invalid input'],
                            404 => ['description' => 'Resource not found'],
                        ],
                    ]),
                ],
            ]),
            'definitions' => new \ArrayObject([
                'Dummy' => new \ArrayObject([
                    'type' => 'object',
                    'description' => 'This is a dummy.',
                    'externalDocs' => ['url' => 'http://schema.example.com/Dummy'],
                    'properties' => [
                        'name' => new \ArrayObject([
                            'type' => 'string',
                            'description' => 'This is a name.',
                        ]),
                    ],
                ]),
                $ref => new \ArrayObject([
                    'type' => 'object',
                    'description' => 'This is a dummy.',
                    'externalDocs' => ['url' => 'http://schema.example.com/Dummy'],
                    'properties' => [
                        'name' => new \ArrayObject([
                            'type' => 'string',
                            'description' => 'This is a name.',
                        ]),
                        'relatedDummy' => new \ArrayObject([
                            'description' => 'This is a related dummy \o/.',
                            '$ref' => '#/definitions/'.$relatedDummyRef,
                        ]),
                    ],
                ]),
                $relatedDummyRef => new \ArrayObject([
                    'type' => 'object',
                    'description' => 'This is a related dummy.',
                    'externalDocs' => ['url' => 'http://schema.example.com/RelatedDummy'],
                    'properties' => [
                        'name' => new \ArrayObject([
                            'type' => 'string',
                            'description' => 'This is a name.',
                        ]),
                    ],
                ]),
            ]),
        ];

        $this->assertEquals($expected, $normalizer->normalize($documentation));
    }

    private function normalizeWithFilters($filterLocator): void
    {
        $documentation = new Documentation(new ResourceNameCollection([Dummy::class]), '', '', '0.0.0');

        $propertyNameCollectionFactoryProphecy = $this->prophesize(PropertyNameCollectionFactoryInterface::class);
        $propertyNameCollectionFactoryProphecy->create(Dummy::class, [])->shouldBeCalled()->willReturn(new PropertyNameCollection(['name']));

        $dummyMetadata = new ResourceMetadata(
            'Dummy',
            'This is a dummy.',
            null,
            [],
            ['get' => ['method' => 'GET', 'filters' => ['f1', 'f2', 'f3', 'f4']] + self::OPERATION_FORMATS]
        );
        $resourceMetadataFactoryProphecy = $this->prophesize(ResourceMetadataFactoryInterface::class);
        $resourceMetadataFactoryProphecy->create(Dummy::class)->shouldBeCalled()->willReturn($dummyMetadata);

        $propertyMetadataFactoryProphecy = $this->prophesize(PropertyMetadataFactoryInterface::class);
        $propertyMetadataFactoryProphecy->create(Dummy::class, 'name')->shouldBeCalled()->willReturn(new PropertyMetadata(new Type(Type::BUILTIN_TYPE_STRING), 'This is a name.', true, true, true, true, false, false, null, null, []));

        $operationPathResolver = new CustomOperationPathResolver(new OperationPathResolver(new UnderscorePathSegmentNameGenerator()));

        $normalizer = new DocumentationNormalizer(
            $resourceMetadataFactoryProphecy->reveal(),
            $propertyNameCollectionFactoryProphecy->reveal(),
            $propertyMetadataFactoryProphecy->reveal(),
            null,
            null,
            $operationPathResolver,
            null,
            $filterLocator
        );

        $expected = [
            'swagger' => '2.0',
            'basePath' => '/',
            'info' => [
                'title' => '',
                'version' => '0.0.0',
            ],
            'paths' => new \ArrayObject([
                '/dummies' => [
                    'get' => new \ArrayObject([
                        'tags' => ['Dummy'],
                        'operationId' => 'getDummyCollection',
                        'produces' => ['application/ld+json'],
                        'summary' => 'Retrieves the collection of Dummy resources.',
                        'responses' => [
                            200 => [
                                'description' => 'Dummy collection response',
                                'schema' => [
                                    'type' => 'array',
                                    'items' => ['$ref' => '#/definitions/Dummy'],
                                ],
                            ],
                        ],
                        'parameters' => [
                            [
                                'x-foo' => 'bar',
                                'name' => 'name',
                                'in' => 'query',
                                'required' => true,
                                'type' => 'string',
                            ],
                            [
                                'name' => 'ha',
                                'in' => 'query',
                                'required' => false,
                                'type' => 'integer',
                            ],
                            [
                                'name' => 'toto',
                                'in' => 'query',
                                'required' => true,
                                'type' => 'array',
                                'items' => [
                                    'type' => 'string',
                                ],
                                'collectionFormat' => 'csv',
                            ],
                            [
                                'name' => 'page',
                                'in' => 'query',
                                'required' => false,
                                'type' => 'integer',
                                'description' => 'The collection page number',
                            ],
                        ],
                    ]),
                ],
            ]),
            'definitions' => new \ArrayObject([
                'Dummy' => new \ArrayObject([
                    'type' => 'object',
                    'description' => 'This is a dummy.',
                    'properties' => [
                        'name' => new \ArrayObject([
                            'description' => 'This is a name.',
                            'type' => 'string',
                        ]),
                    ],
                ]),
            ]),
        ];

        $this->assertEquals($expected, $normalizer->normalize($documentation));
    }

    public function testNormalizeWithSubResource(): void
    {
        $this->doTestNormalizeWithSubResource();
    }

    public function testLegacyNormalizeWithSubResource(): void
    {
        $formatProviderProphecy = $this->prophesize(OperationAwareFormatsProviderInterface::class);
        $formatProviderProphecy->getFormatsFromOperation(Question::class, 'get', OperationType::ITEM)->willReturn(['json' => ['application/json'], 'csv' => ['text/csv']]);
        $formatProviderProphecy->getFormatsFromOperation(Answer::class, 'get', OperationType::SUBRESOURCE)->willReturn(['xml' => ['text/xml']]);

        $this->doTestNormalizeWithSubResource($formatProviderProphecy->reveal());
    }

    private function doTestNormalizeWithSubResource(OperationAwareFormatsProviderInterface $formatsProvider = null): void
    {
        $documentation = new Documentation(new ResourceNameCollection([Question::class]), 'Test API', 'This is a test API.', '1.2.3');

        $propertyNameCollectionFactoryProphecy = $this->prophesize(PropertyNameCollectionFactoryInterface::class);
        $propertyNameCollectionFactoryProphecy->create(Question::class, Argument::any())->shouldBeCalled()->willReturn(new PropertyNameCollection(['answer']));
        $propertyNameCollectionFactoryProphecy->create(Answer::class, Argument::any())->shouldBeCalled()->willReturn(new PropertyNameCollection(['content']));

        $questionMetadata = new ResourceMetadata(
            'Question',
            'This is a question.',
            'http://schema.example.com/Question',
            ['get' => ['method' => 'GET', 'input_formats' => ['json' => ['application/json'], 'csv' => ['text/csv']], 'output_formats' => ['json' => ['application/json'], 'csv' => ['text/csv']]]]
        );
        $answerMetadata = new ResourceMetadata(
            'Answer',
            'This is an answer.',
            'http://schema.example.com/Answer',
            [],
            ['get' => ['method' => 'GET']] + self::OPERATION_FORMATS,
            [],
            ['get' => ['method' => 'GET', 'input_formats' => ['xml' => ['text/xml']], 'output_formats' => ['xml' => ['text/xml']]]]
        );
        $resourceMetadataFactoryProphecy = $this->prophesize(ResourceMetadataFactoryInterface::class);
        $resourceMetadataFactoryProphecy->create(Question::class)->shouldBeCalled()->willReturn($questionMetadata);
        $resourceMetadataFactoryProphecy->create(Answer::class)->shouldBeCalled()->willReturn($answerMetadata);

        $subresourceMetadata = new SubresourceMetadata(Answer::class, false);
        $propertyMetadataFactoryProphecy = $this->prophesize(PropertyMetadataFactoryInterface::class);
        $propertyMetadataFactoryProphecy->create(Question::class, 'answer')->shouldBeCalled()->willReturn(new PropertyMetadata(new Type(Type::BUILTIN_TYPE_OBJECT, false, Question::class, true, null, new Type(Type::BUILTIN_TYPE_OBJECT, false, Answer::class)), 'This is a name.', true, true, true, true, false, false, null, null, [], $subresourceMetadata));

        $propertyMetadataFactoryProphecy->create(Answer::class, 'content')->shouldBeCalled()->willReturn(new PropertyMetadata(new Type(Type::BUILTIN_TYPE_OBJECT, false, Question::class, true, null, new Type(Type::BUILTIN_TYPE_OBJECT, false, Answer::class)), 'This is a name.', true, true, true, true, false, false, null, null, []));

        $routeCollection = new RouteCollection();
        $routeCollection->add('api_questions_answer_get_subresource', new Route('/api/questions/{id}/answer.{_format}'));
        $routeCollection->add('api_questions_get_item', new Route('/api/questions/{id}.{_format}'));

        $routerProphecy = $this->prophesize(RouterInterface::class);
        $routerProphecy->getRouteCollection()->shouldBeCalled()->willReturn($routeCollection);

        $operationPathResolver = new RouterOperationPathResolver($routerProphecy->reveal(), new CustomOperationPathResolver(new OperationPathResolver(new UnderscorePathSegmentNameGenerator())));

        $resourceMetadataFactory = $resourceMetadataFactoryProphecy->reveal();
        $propertyNameCollectionFactory = $propertyNameCollectionFactoryProphecy->reveal();
        $propertyMetadataFactory = $propertyMetadataFactoryProphecy->reveal();

        $subresourceOperationFactory = new SubresourceOperationFactory($resourceMetadataFactory, $propertyNameCollectionFactory, $propertyMetadataFactory, new UnderscorePathSegmentNameGenerator());

        $normalizer = new DocumentationNormalizer(
            $resourceMetadataFactory,
            $propertyNameCollectionFactory,
            $propertyMetadataFactory,
            null,
            null,
            $operationPathResolver,
            null,
            null,
            null,
            false,
            '',
            '',
            '',
            '',
            [],
            [],
            $subresourceOperationFactory,
            true,
            'page',
            false,
            'itemsPerPage',
            $formatsProvider ?? ['json' => ['application/json'], 'csv' => ['text/csv']]
        );

        $expected = [
            'swagger' => '2.0',
            'basePath' => '/',
            'info' => [
                'title' => 'Test API',
                'description' => 'This is a test API.',
                'version' => '1.2.3',
            ],
            'paths' => new \ArrayObject([
                '/api/questions/{id}' => [
                    'get' => new \ArrayObject([
                        'tags' => ['Question'],
                        'operationId' => 'getQuestionItem',
                        'produces' => ['application/json', 'text/csv'],
                        'summary' => 'Retrieves a Question resource.',
                        'parameters' => [
                            [
                                'name' => 'id',
                                'in' => 'path',
                                'type' => 'string',
                                'required' => true,
                            ],
                        ],
                        'responses' => [
                            200 => [
                                'description' => 'Question resource response',
                                'schema' => ['$ref' => '#/definitions/Question'],
                            ],
                            404 => ['description' => 'Resource not found'],
                        ],
                    ]),
                ],
                '/api/questions/{id}/answer' => new \ArrayObject([
                    'get' => new \ArrayObject([
                        'tags' => ['Answer', 'Question'],
                        'operationId' => 'api_questions_answer_get_subresource',
                        'produces' => ['text/xml'],
                        'summary' => 'Retrieves a Answer resource.',
                        'responses' => [
                            200 => [
                                'description' => 'Answer resource response',
                                'schema' => ['$ref' => '#/definitions/Answer'],
                            ],
                            404 => ['description' => 'Resource not found'],
                        ],
                        'parameters' => [
                            [
                                'name' => 'id',
                                'in' => 'path',
                                'type' => 'string',
                                'required' => true,
                            ],
                        ],
                    ]),
                ]),
            ]),
            'definitions' => new \ArrayObject([
                'Question' => new \ArrayObject([
                    'type' => 'object',
                    'description' => 'This is a question.',
                    'externalDocs' => ['url' => 'http://schema.example.com/Question'],
                    'properties' => [
                        'answer' => new \ArrayObject([
                            'type' => 'array',
                            'description' => 'This is a name.',
                            'items' => ['$ref' => '#/definitions/Answer'],
                        ]),
                    ],
                ]),
                'Answer' => new \ArrayObject([
                    'type' => 'object',
                    'description' => 'This is an answer.',
                    'externalDocs' => ['url' => 'http://schema.example.com/Answer'],
                    'properties' => [
                        'content' => new \ArrayObject([
                            'type' => 'array',
                            'description' => 'This is a name.',
                            'items' => ['$ref' => '#/definitions/Answer'],
                        ]),
                    ],
                ]),
            ]),
        ];

        $this->assertEquals($expected, $normalizer->normalize($documentation));
    }

    public function testNormalizeWithPropertySwaggerContext(): void
    {
        $documentation = new Documentation(new ResourceNameCollection([Dummy::class]), 'Test API', 'This is a test API.', '1.2.3');

        $propertyNameCollectionFactoryProphecy = $this->prophesize(PropertyNameCollectionFactoryInterface::class);
        $propertyNameCollectionFactoryProphecy->create(Dummy::class, [])->shouldBeCalled()->willReturn(new PropertyNameCollection(['id', 'name']));

        $dummyMetadata = new ResourceMetadata(
            'Dummy',
            'This is a dummy.',
            'http://schema.example.com/Dummy',
            ['get' => ['method' => 'GET'] + self::OPERATION_FORMATS]
        );
        $resourceMetadataFactoryProphecy = $this->prophesize(ResourceMetadataFactoryInterface::class);
        $resourceMetadataFactoryProphecy->create(Dummy::class)->shouldBeCalled()->willReturn($dummyMetadata);

        $propertyMetadataFactoryProphecy = $this->prophesize(PropertyMetadataFactoryInterface::class);
        $propertyMetadataFactoryProphecy->create(Dummy::class, 'id')->shouldBeCalled()->willReturn(new PropertyMetadata(new Type(Type::BUILTIN_TYPE_INT), 'This is an id.', true, false));
        $propertyMetadataFactoryProphecy->create(Dummy::class, 'name')->shouldBeCalled()->willReturn(new PropertyMetadata(new Type(Type::BUILTIN_TYPE_STRING), 'This is a name.', true, true, true, true, false, false, null, null, ['swagger_context' => ['type' => 'string', 'enum' => ['one', 'two'], 'example' => 'one']]));

        $operationPathResolver = new CustomOperationPathResolver(new OperationPathResolver(new UnderscorePathSegmentNameGenerator()));

        $normalizer = new DocumentationNormalizer(
            $resourceMetadataFactoryProphecy->reveal(),
            $propertyNameCollectionFactoryProphecy->reveal(),
            $propertyMetadataFactoryProphecy->reveal(),
            null,
            null,
            $operationPathResolver
        );

        $expected = [
            'swagger' => '2.0',
            'basePath' => '/app_dev.php/',
            'info' => [
                'title' => 'Test API',
                'description' => 'This is a test API.',
                'version' => '1.2.3',
            ],
            'paths' => new \ArrayObject([
                '/dummies/{id}' => [
                    'get' => new \ArrayObject([
                        'tags' => ['Dummy'],
                        'operationId' => 'getDummyItem',
                        'produces' => ['application/ld+json'],
                        'summary' => 'Retrieves a Dummy resource.',
                        'parameters' => [
                            [
                                'name' => 'id',
                                'in' => 'path',
                                'type' => 'string',
                                'required' => true,
                            ],
                        ],
                        'responses' => [
                            200 => [
                                'description' => 'Dummy resource response',
                                'schema' => ['$ref' => '#/definitions/Dummy'],
                            ],
                            404 => ['description' => 'Resource not found'],
                        ],
                    ]),
                ],
            ]),
            'definitions' => new \ArrayObject([
                'Dummy' => new \ArrayObject([
                    'type' => 'object',
                    'description' => 'This is a dummy.',
                    'externalDocs' => ['url' => 'http://schema.example.com/Dummy'],
                    'properties' => [
                        'id' => new \ArrayObject([
                            'type' => 'integer',
                            'description' => 'This is an id.',
                            'readOnly' => true,
                        ]),
                        'name' => new \ArrayObject([
                            'type' => 'string',
                            'description' => 'This is a name.',
                            'enum' => ['one', 'two'],
                            'example' => 'one',
                        ]),
                    ],
                ]),
            ]),
        ];

        $this->assertEquals($expected, $normalizer->normalize($documentation, DocumentationNormalizer::FORMAT, ['base_url' => '/app_dev.php/']));
    }

    public function testNormalizeWithPaginationClientEnabled(): void
    {
        $documentation = new Documentation(new ResourceNameCollection([Dummy::class]), 'Test API', 'This is a test API.', '1.2.3');

        $propertyNameCollectionFactoryProphecy = $this->prophesize(PropertyNameCollectionFactoryInterface::class);
        $propertyNameCollectionFactoryProphecy->create(Dummy::class, [])->shouldBeCalled()->willReturn(new PropertyNameCollection(['id', 'name']));

        $dummyMetadata = new ResourceMetadata(
            'Dummy',
            'This is a dummy.',
            'http://schema.example.com/Dummy',
            [],
            ['get' => ['method' => 'GET', 'pagination_client_enabled' => true] + self::OPERATION_FORMATS]
        );
        $resourceMetadataFactoryProphecy = $this->prophesize(ResourceMetadataFactoryInterface::class);
        $resourceMetadataFactoryProphecy->create(Dummy::class)->shouldBeCalled()->willReturn($dummyMetadata);

        $propertyMetadataFactoryProphecy = $this->prophesize(PropertyMetadataFactoryInterface::class);
        $propertyMetadataFactoryProphecy->create(Dummy::class, 'id')->shouldBeCalled()->willReturn(new PropertyMetadata(new Type(Type::BUILTIN_TYPE_INT), 'This is an id.', true, false));
        $propertyMetadataFactoryProphecy->create(Dummy::class, 'name')->shouldBeCalled()->willReturn(new PropertyMetadata(new Type(Type::BUILTIN_TYPE_STRING), 'This is a name.', true, true, true, true, false, false, null, null, ['swagger_context' => ['type' => 'string', 'enum' => ['one', 'two'], 'example' => 'one']]));

        $operationPathResolver = new CustomOperationPathResolver(new OperationPathResolver(new UnderscorePathSegmentNameGenerator()));

        $normalizer = new DocumentationNormalizer(
            $resourceMetadataFactoryProphecy->reveal(),
            $propertyNameCollectionFactoryProphecy->reveal(),
            $propertyMetadataFactoryProphecy->reveal(),
            null,
            null,
            $operationPathResolver
        );

        $expected = [
            'swagger' => '2.0',
            'basePath' => '/app_dev.php/',
            'info' => [
                'title' => 'Test API',
                'description' => 'This is a test API.',
                'version' => '1.2.3',
            ],
            'paths' => new \ArrayObject([
                '/dummies' => [
                    'get' => new \ArrayObject([
                        'tags' => ['Dummy'],
                        'operationId' => 'getDummyCollection',
                        'produces' => ['application/ld+json'],
                        'summary' => 'Retrieves the collection of Dummy resources.',
                        'parameters' => [
                            [
                                'name' => 'page',
                                'in' => 'query',
                                'required' => false,
                                'type' => 'integer',
                                'description' => 'The collection page number',
                            ],
                            [
                                'name' => 'pagination',
                                'in' => 'query',
                                'required' => false,
                                'type' => 'boolean',
                                'description' => 'Enable or disable pagination',
                            ],
                        ],
                        'responses' => [
                            200 => [
                                'description' => 'Dummy collection response',
                                'schema' => [
                                    'type' => 'array',
                                    'items' => ['$ref' => '#/definitions/Dummy'],
                                ],
                            ],
                        ],
                    ]),
                ],
            ]),
            'definitions' => new \ArrayObject([
                'Dummy' => new \ArrayObject([
                    'type' => 'object',
                    'description' => 'This is a dummy.',
                    'externalDocs' => ['url' => 'http://schema.example.com/Dummy'],
                    'properties' => [
                        'id' => new \ArrayObject([
                            'type' => 'integer',
                            'description' => 'This is an id.',
                            'readOnly' => true,
                        ]),
                        'name' => new \ArrayObject([
                            'type' => 'string',
                            'description' => 'This is a name.',
                            'enum' => ['one', 'two'],
                            'example' => 'one',
                        ]),
                    ],
                ]),
            ]),
        ];

        $this->assertEquals($expected, $normalizer->normalize($documentation, DocumentationNormalizer::FORMAT, ['base_url' => '/app_dev.php/']));
    }

    public function testNormalizeWithCustomFormatsDefinedAtOperationLevel(): void
    {
        $this->doTestNormalizeWithCustomFormatsDefinedAtOperationLevel();
    }

    public function testLegacyNormalizeWithCustomFormatsDefinedAtOperationLevel(): void
    {
        $formatProviderProphecy = $this->prophesize(OperationAwareFormatsProviderInterface::class);
        $formatProviderProphecy->getFormatsFromOperation(Dummy::class, 'get', OperationType::ITEM)->willReturn(['jsonapi' => ['application/vnd.api+json']]);
        $formatProviderProphecy->getFormatsFromOperation(Dummy::class, 'put', OperationType::ITEM)->willReturn(['json' => ['application/json'], 'csv' => ['text/csv']]);
        $formatProviderProphecy->getFormatsFromOperation(Dummy::class, 'get', OperationType::COLLECTION)->willReturn(['xml' => ['application/xml', 'text/xml']]);
        $formatProviderProphecy->getFormatsFromOperation(Dummy::class, 'post', OperationType::COLLECTION)->willReturn(['xml' => ['text/xml'], 'csv' => ['text/csv']]);

        $this->doTestNormalizeWithCustomFormatsDefinedAtOperationLevel($formatProviderProphecy->reveal());
    }

    private function doTestNormalizeWithCustomFormatsDefinedAtOperationLevel(OperationAwareFormatsProviderInterface $formatProvider = null): void
    {
        $documentation = new Documentation(new ResourceNameCollection([Dummy::class]), 'Test API', 'This is a test API.', '1.2.3');

        $propertyNameCollectionFactoryProphecy = $this->prophesize(PropertyNameCollectionFactoryInterface::class);
        $propertyNameCollectionFactoryProphecy->create(Dummy::class, [])->shouldBeCalled()->willReturn(new PropertyNameCollection(['id', 'name']));

        $dummyMetadata = new ResourceMetadata(
            'Dummy',
            'This is a dummy.',
            'http://schema.example.com/Dummy',
            [
                'get' => ['method' => 'GET', 'output_formats' => ['jsonapi' => ['application/vnd.api+json']]],
                'put' => ['method' => 'PUT', 'output_formats' => ['json' => ['application/json'], 'csv' => ['text/csv']], 'input_formats' => ['json' => ['application/json'], 'csv' => ['text/csv']]], ],
            [
                'get' => ['method' => 'GET', 'output_formats' => ['xml' => ['application/xml', 'text/xml']]],
                'post' => ['method' => 'POST', 'output_formats' => ['xml' => ['text/xml'], 'csv' => ['text/csv']], 'input_formats' => ['xml' => ['text/xml'], 'csv' => ['text/csv']]],
            ]);
        $resourceMetadataFactoryProphecy = $this->prophesize(ResourceMetadataFactoryInterface::class);
        $resourceMetadataFactoryProphecy->create(Dummy::class)->shouldBeCalled()->willReturn($dummyMetadata);

        $propertyMetadataFactoryProphecy = $this->prophesize(PropertyMetadataFactoryInterface::class);
        $propertyMetadataFactoryProphecy->create(Dummy::class, 'id')->shouldBeCalled()->willReturn(new PropertyMetadata(new Type(Type::BUILTIN_TYPE_INT), 'This is an id.', true, false));
        $propertyMetadataFactoryProphecy->create(Dummy::class, 'name')->shouldBeCalled()->willReturn(new PropertyMetadata(new Type(Type::BUILTIN_TYPE_STRING), 'This is a name.', true, true, true, true, false, false, null, null, []));

        $operationPathResolver = new OperationPathResolver(new UnderscorePathSegmentNameGenerator());

        $normalizer = new DocumentationNormalizer(
            $resourceMetadataFactoryProphecy->reveal(),
            $propertyNameCollectionFactoryProphecy->reveal(),
            $propertyMetadataFactoryProphecy->reveal(),
            null,
            null,
            $operationPathResolver,
            null,
            null,
            null, false,
            '',
            '',
            '',
            '',
            [],
            [],
            null,
            false,
            'page',
            false,
            'itemsPerPage',
            $formatProvider
        );

        $expected = [
            'swagger' => '2.0',
            'basePath' => '/',
            'info' => [
                'title' => 'Test API',
                'description' => 'This is a test API.',
                'version' => '1.2.3',
            ],
            'paths' => new \ArrayObject([
                '/dummies' => [
                    'get' => new \ArrayObject([
                        'tags' => ['Dummy'],
                        'operationId' => 'getDummyCollection',
                        'produces' => ['application/xml', 'text/xml'],
                        'summary' => 'Retrieves the collection of Dummy resources.',
                        'parameters' => [],
                        'responses' => [
                            200 => [
                                'description' => 'Dummy collection response',
                                'schema' => [
                                    'type' => 'array',
                                    'items' => ['$ref' => '#/definitions/Dummy'],
                                ],
                            ],
                        ],
                    ]),
                    'post' => new \ArrayObject([
                        'tags' => ['Dummy'],
                        'operationId' => 'postDummyCollection',
                        'consumes' => ['text/xml', 'text/csv'],
                        'produces' => ['text/xml', 'text/csv'],
                        'summary' => 'Creates a Dummy resource.',
                        'parameters' => [
                            [
                                'name' => 'dummy',
                                'in' => 'body',
                                'description' => 'The new Dummy resource',
                                'schema' => ['$ref' => '#/definitions/Dummy'],
                            ],
                        ],
                        'responses' => [
                            201 => [
                                'description' => 'Dummy resource created',
                                'schema' => ['$ref' => '#/definitions/Dummy'],
                            ],
                            400 => ['description' => 'Invalid input'],
                            404 => ['description' => 'Resource not found'],
                        ],
                    ]),
                ],
                '/dummies/{id}' => [
                    'get' => new \ArrayObject([
                        'tags' => ['Dummy'],
                        'operationId' => 'getDummyItem',
                        'produces' => ['application/vnd.api+json'],
                        'summary' => 'Retrieves a Dummy resource.',
                        'parameters' => [
                            [
                                'name' => 'id',
                                'in' => 'path',
                                'type' => 'string',
                                'required' => true,
                            ],
                        ],
                        'responses' => [
                            200 => [
                                'description' => 'Dummy resource response',
                                'schema' => ['$ref' => '#/definitions/Dummy'],
                            ],
                            404 => ['description' => 'Resource not found'],
                        ],
                    ]),
                    'put' => new \ArrayObject([
                        'tags' => ['Dummy'],
                        'operationId' => 'putDummyItem',
                        'consumes' => ['application/json', 'text/csv'],
                        'produces' => ['application/json', 'text/csv'],
                        'summary' => 'Replaces the Dummy resource.',
                        'parameters' => [
                            [
                                'name' => 'id',
                                'in' => 'path',
                                'type' => 'string',
                                'required' => true,
                            ],
                            [
                                'name' => 'dummy',
                                'in' => 'body',
                                'description' => 'The updated Dummy resource',
                                'schema' => ['$ref' => '#/definitions/Dummy'],
                            ],
                        ],
                        'responses' => [
                            200 => [
                                'description' => 'Dummy resource updated',
                                'schema' => ['$ref' => '#/definitions/Dummy'],
                            ],
                            400 => ['description' => 'Invalid input'],
                            404 => ['description' => 'Resource not found'],
                        ],
                    ]),
                ],
            ]),
            'definitions' => new \ArrayObject([
                'Dummy' => new \ArrayObject([
                    'type' => 'object',
                    'description' => 'This is a dummy.',
                    'externalDocs' => ['url' => 'http://schema.example.com/Dummy'],
                    'properties' => [
                        'id' => new \ArrayObject([
                            'type' => 'integer',
                            'description' => 'This is an id.',
                            'readOnly' => true,
                        ]),
                        'name' => new \ArrayObject([
                            'type' => 'string',
                            'description' => 'This is a name.',
                        ]),
                    ],
                ]),
            ]),
        ];

        $this->assertEquals($expected, $normalizer->normalize($documentation, DocumentationNormalizer::FORMAT, ['base_url' => '/']));
    }

    public function testLegacyNormalizeWithInputAndOutputClass(): void
    {
        $this->doTestNormalizeWithInputAndOutputClass();
    }

    private function doTestNormalizeWithInputAndOutputClass(): void
    {
        $documentation = new Documentation(new ResourceNameCollection([Dummy::class]), 'Test API', 'This is a test API.', '1.2.3');

        $propertyNameCollectionFactoryProphecy = $this->prophesize(PropertyNameCollectionFactoryInterface::class);
        //$propertyNameCollectionFactoryProphecy->create(Dummy::class, [])->shouldBeCalled()->willReturn(new PropertyNameCollection(['id', 'name', 'description']));
        $propertyNameCollectionFactoryProphecy->create(InputDto::class, [])->shouldBeCalled()->willReturn(new PropertyNameCollection(['foo', 'bar']));
        $propertyNameCollectionFactoryProphecy->create(OutputDto::class, [])->shouldBeCalled()->willReturn(new PropertyNameCollection(['baz', 'bat']));

        $dummyMetadata = new ResourceMetadata(
            'Dummy',
            'This is a dummy.',
            'http://schema.example.com/Dummy',
            [
                'get' => ['method' => 'GET'] + self::OPERATION_FORMATS,
                'put' => ['method' => 'PUT'] + self::OPERATION_FORMATS,
            ],
            [
                'get' => ['method' => 'GET'] + self::OPERATION_FORMATS,
                'post' => ['method' => 'POST'] + self::OPERATION_FORMATS,
            ],
            [
                'input' => ['class' => InputDto::class],
                'output' => ['class' => OutputDto::class],
            ]
        );
        $resourceMetadataFactoryProphecy = $this->prophesize(ResourceMetadataFactoryInterface::class);
        $resourceMetadataFactoryProphecy->create(Dummy::class)->shouldBeCalled()->willReturn($dummyMetadata);

        $propertyMetadataFactoryProphecy = $this->prophesize(PropertyMetadataFactoryInterface::class);
        //$propertyMetadataFactoryProphecy->create(Dummy::class, 'id')->shouldBeCalled()->willReturn(new PropertyMetadata(new Type(Type::BUILTIN_TYPE_INT), 'This is an id.', true, false));
        //$propertyMetadataFactoryProphecy->create(Dummy::class, 'name')->shouldBeCalled()->willReturn(new PropertyMetadata(new Type(Type::BUILTIN_TYPE_STRING), 'This is a name.', true, true, true, true, false, false, null, null, []));
        //$propertyMetadataFactoryProphecy->create(Dummy::class, 'description')->shouldBeCalled()->willReturn(new PropertyMetadata(new Type(Type::BUILTIN_TYPE_STRING), 'This is an initializable but not writable property.', true, false, true, true, false, false, null, null, [], null, true));
        // InputDto
        $propertyMetadataFactoryProphecy->create(InputDto::class, 'foo')->shouldBeCalled()->willReturn(new PropertyMetadata(new Type(Type::BUILTIN_TYPE_STRING), 'foo', true, false));
        $propertyMetadataFactoryProphecy->create(InputDto::class, 'bar')->shouldBeCalled()->willReturn(new PropertyMetadata(new Type(Type::BUILTIN_TYPE_INT), 'bar', true, true, true, true, false, false, null, null, []));
        // OutputDto
        $propertyMetadataFactoryProphecy->create(OutputDto::class, 'baz')->shouldBeCalled()->willReturn(new PropertyMetadata(new Type(Type::BUILTIN_TYPE_STRING), 'baz', true, false));
        $propertyMetadataFactoryProphecy->create(OutputDto::class, 'bat')->shouldBeCalled()->willReturn(new PropertyMetadata(new Type(Type::BUILTIN_TYPE_INT), 'bat', true, true, true, true, false, false, null, null, []));

        $operationPathResolver = new CustomOperationPathResolver(new OperationPathResolver(new UnderscorePathSegmentNameGenerator()));

        $normalizer = new DocumentationNormalizer(
            $resourceMetadataFactoryProphecy->reveal(),
            $propertyNameCollectionFactoryProphecy->reveal(),
            $propertyMetadataFactoryProphecy->reveal(),
            null,
            null,
            $operationPathResolver
        );

        $expected = [
            'swagger' => '2.0',
            'basePath' => '/app_dev.php/',
            'info' => [
                'title' => 'Test API',
                'version' => '1.2.3',
                'description' => 'This is a test API.',
            ],
            'paths' => new \ArrayObject([
                '/dummies' => [
                    'get' => new \ArrayObject([
                        'tags' => ['Dummy'],
                        'operationId' => 'getDummyCollection',
                        'produces' => ['application/ld+json'],
                        'summary' => 'Retrieves the collection of Dummy resources.',
                        'responses' => [
                            200 => [
                                'description' => 'Dummy collection response',
                                'schema' => [
                                    'type' => 'array',
                                    'items' => [
                                        '$ref' => '#/definitions/Dummy:300dcd476cef011532fb0ca7683395d7',
                                    ],
                                ],
                            ],
                        ],
                        'parameters' => [
                            [
                                'name' => 'page',
                                'in' => 'query',
                                'required' => false,
                                'description' => 'The collection page number',
                                'type' => 'integer',
                            ],
                        ],
                    ]),
                    'post' => new \ArrayObject([
                        'tags' => ['Dummy'],
                        'operationId' => 'postDummyCollection',
                        'consumes' => ['application/ld+json'],
                        'produces' => ['application/ld+json'],
                        'summary' => 'Creates a Dummy resource.',
                        'responses' => [
                            201 => [
                                'description' => 'Dummy resource created',
                                'schema' => [
                                    '$ref' => '#/definitions/Dummy:300dcd476cef011532fb0ca7683395d7',
                                ],
                            ],
                            400 => [
                                'description' => 'Invalid input',
                            ],
                            404 => [
                                'description' => 'Resource not found',
                            ],
                        ],
                        'parameters' => [
                            [
                                'name' => 'dummy',
                                'in' => 'body',
                                'description' => 'The new Dummy resource',
                                'schema' => [
                                    '$ref' => '#/definitions/Dummy:b4f76c1a44965bd401aa23bb37618acc',
                                ],
                            ],
                        ],
                    ]),
                ],
                '/dummies/{id}' => [
                    'get' => new \ArrayObject([
                        'tags' => ['Dummy'],
                        'operationId' => 'getDummyItem',
                        'produces' => ['application/ld+json'],
                        'summary' => 'Retrieves a Dummy resource.',
                        'parameters' => [
                            [
                                'name' => 'id',
                                'in' => 'path',
                                'required' => true,
                                'type' => 'string',
                            ],
                        ],
                        'responses' => [
                            200 => [
                                'description' => 'Dummy resource response',
                                'schema' => [
                                    '$ref' => '#/definitions/Dummy:300dcd476cef011532fb0ca7683395d7',
                                ],
                            ],
                            404 => [
                                'description' => 'Resource not found',
                            ],
                        ],
                    ]),
                    'put' => new \ArrayObject([
                        'tags' => ['Dummy'],
                        'operationId' => 'putDummyItem',
                        'consumes' => ['application/ld+json'],
                        'produces' => ['application/ld+json'],
                        'summary' => 'Replaces the Dummy resource.',
                        'parameters' => [
                            [
                                'name' => 'id',
                                'in' => 'path',
                                'required' => true,
                                'type' => 'string',
                            ],
                            [
                                'name' => 'dummy',
                                'in' => 'body',
                                'description' => 'The updated Dummy resource',
                                'schema' => [
                                    '$ref' => '#/definitions/Dummy:b4f76c1a44965bd401aa23bb37618acc',
                                ],
                            ],
                        ],
                        'responses' => [
                            200 => [
                                'description' => 'Dummy resource updated',
                                'schema' => [
                                    '$ref' => '#/definitions/Dummy:300dcd476cef011532fb0ca7683395d7',
                                ],
                            ],
                            400 => [
                                'description' => 'Invalid input',
                            ],
                            404 => [
                                'description' => 'Resource not found',
                            ],
                        ],
                    ]),
                ],
            ]),
            'definitions' => new \ArrayObject([
                'Dummy:300dcd476cef011532fb0ca7683395d7' => new \ArrayObject([
                    'type' => 'object',
                    'description' => 'This is a dummy.',
                    'externalDocs' => [
                        'url' => 'http://schema.example.com/Dummy',
                    ],
                    'properties' => [
                        'baz' => new \ArrayObject([
                            'readOnly' => true,
                            'description' => 'baz',
                            'type' => 'string',
                        ]),
                        'bat' => new \ArrayObject([
                            'description' => 'bat',
                            'type' => 'integer',
                        ]),
                    ],
                ]),
                'Dummy:b4f76c1a44965bd401aa23bb37618acc' => new \ArrayObject([
                    'type' => 'object',
                    'description' => 'This is a dummy.',
                    'externalDocs' => [
                        'url' => 'http://schema.example.com/Dummy',
                    ],
                    'properties' => [
                        'foo' => new \ArrayObject([
                            'readOnly' => true,
                            'description' => 'foo',
                            'type' => 'string',
                        ]),
                        'bar' => new \ArrayObject([
                            'description' => 'bar',
                            'type' => 'integer',
                        ]),
                    ],
                ]),
            ]),
        ];

        $this->assertEquals($expected, $normalizer->normalize($documentation, DocumentationNormalizer::FORMAT, ['base_url' => '/app_dev.php/']));
    }
}<|MERGE_RESOLUTION|>--- conflicted
+++ resolved
@@ -136,20 +136,7 @@
         $propertyMetadataFactoryProphecy->create(Dummy::class, 'id')->shouldBeCalled()->willReturn(new PropertyMetadata(new Type(Type::BUILTIN_TYPE_INT), 'This is an id.', true, false));
         $propertyMetadataFactoryProphecy->create(Dummy::class, 'name')->shouldBeCalled()->willReturn(new PropertyMetadata(new Type(Type::BUILTIN_TYPE_STRING), 'This is a name.', true, true, true, true, false, false, null, null, []));
         $propertyMetadataFactoryProphecy->create(Dummy::class, 'description')->shouldBeCalled()->willReturn(new PropertyMetadata(new Type(Type::BUILTIN_TYPE_STRING), 'This is an initializable but not writable property.', true, false, true, true, false, false, null, null, [], null, true));
-<<<<<<< HEAD
-=======
         $propertyMetadataFactoryProphecy->create(Dummy::class, 'dummyDate')->shouldBeCalled()->willReturn(new PropertyMetadata(new Type(Type::BUILTIN_TYPE_OBJECT, true, \DateTimeInterface::class), 'This is a \DateTimeInterface object.', true, true, true, true, false, false, null, null, []));
-        $resourceClassResolverProphecy = $this->prophesize(ResourceClassResolverInterface::class);
-        $resourceClassResolverProphecy->isResourceClass(Dummy::class)->willReturn(true);
-
-        $operationMethodResolverProphecy = $this->prophesize(OperationMethodResolverInterface::class);
-        $operationMethodResolverProphecy->getItemOperationMethod(Dummy::class, 'get')->shouldBeCalled()->willReturn('GET');
-        $operationMethodResolverProphecy->getItemOperationMethod(Dummy::class, 'put')->shouldBeCalled()->willReturn('PUT');
-        $operationMethodResolverProphecy->getCollectionOperationMethod(Dummy::class, 'get')->shouldBeCalled()->willReturn('GET');
-        $operationMethodResolverProphecy->getCollectionOperationMethod(Dummy::class, 'post')->shouldBeCalled()->willReturn('POST');
-        $operationMethodResolverProphecy->getCollectionOperationMethod(Dummy::class, 'custom')->shouldBeCalled()->willReturn('GET');
-        $operationMethodResolverProphecy->getCollectionOperationMethod(Dummy::class, 'custom2')->shouldBeCalled()->willReturn('POST');
->>>>>>> bfd70bda
 
         $operationPathResolver = new CustomOperationPathResolver(new OperationPathResolver(new UnderscorePathSegmentNameGenerator()));
 
@@ -359,8 +346,7 @@
                             'type' => 'string',
                             'description' => 'This is a \DateTimeInterface object.',
                             'format' => 'date-time',
-                        ]),
-                    ],
+                        ]),                     ],
                 ]),
             ]),
         ];
@@ -645,7 +631,7 @@
         $ref = 'Dummy-'.implode('_', $groups);
 
         $propertyNameCollectionFactoryProphecy = $this->prophesize(PropertyNameCollectionFactoryInterface::class);
-        $propertyNameCollectionFactoryProphecy->create(Dummy::class, ['serializer_groups' => $groups])->shouldBeCalledTimes(1)->willReturn(new PropertyNameCollection(['gerard']));
+        $propertyNameCollectionFactoryProphecy->create(Dummy::class, ['serializer_groups' => $groups])->shouldBeCalled(1)->willReturn(new PropertyNameCollection(['gerard']));
         $propertyNameCollectionFactoryProphecy->create(Dummy::class, [])->shouldBeCalled()->willReturn(new PropertyNameCollection(['name']));
 
         $dummyMetadata = new ResourceMetadata(
@@ -914,7 +900,7 @@
         $documentation = new Documentation(new ResourceNameCollection([Dummy::class]), $title, $description, $version);
 
         $propertyNameCollectionFactoryProphecy = $this->prophesize(PropertyNameCollectionFactoryInterface::class);
-        $propertyNameCollectionFactoryProphecy->create(Dummy::class, ['serializer_groups' => 'dummy'])->shouldBeCalledTimes(1)->willReturn(new PropertyNameCollection(['gerard']));
+        $propertyNameCollectionFactoryProphecy->create(Dummy::class, ['serializer_groups' => 'dummy'])->shouldBeCalled(1)->willReturn(new PropertyNameCollection(['gerard']));
         $propertyNameCollectionFactoryProphecy->create(Dummy::class, [])->shouldBeCalled()->willReturn(new PropertyNameCollection(['name']));
 
         $dummyMetadata = new ResourceMetadata(
@@ -1094,7 +1080,7 @@
         $documentation = new Documentation(new ResourceNameCollection([Dummy::class]), $title, $description, $version);
 
         $propertyNameCollectionFactoryProphecy = $this->prophesize(PropertyNameCollectionFactoryInterface::class);
-        $propertyNameCollectionFactoryProphecy->create(Dummy::class, ['serializer_groups' => 'dummy'])->shouldBeCalledTimes(1)->willReturn(new PropertyNameCollection(['gerard']));
+        $propertyNameCollectionFactoryProphecy->create(Dummy::class, ['serializer_groups' => 'dummy'])->shouldBeCalled(1)->willReturn(new PropertyNameCollection(['gerard']));
         $propertyNameCollectionFactoryProphecy->create(Dummy::class, [])->shouldBeCalled()->willReturn(new PropertyNameCollection(['name']));
 
         $dummyMetadata = new ResourceMetadata(
@@ -1658,9 +1644,9 @@
         $relatedDummyRef = 'RelatedDummy-'.implode('_', $groups);
 
         $propertyNameCollectionFactoryProphecy = $this->prophesize(PropertyNameCollectionFactoryInterface::class);
-        $propertyNameCollectionFactoryProphecy->create(Dummy::class, ['serializer_groups' => $groups])->shouldBeCalledTimes(1)->willReturn(new PropertyNameCollection(['name', 'relatedDummy']));
+        $propertyNameCollectionFactoryProphecy->create(Dummy::class, ['serializer_groups' => $groups])->shouldBeCalled(1)->willReturn(new PropertyNameCollection(['name', 'relatedDummy']));
         $propertyNameCollectionFactoryProphecy->create(Dummy::class, [])->shouldBeCalled()->willReturn(new PropertyNameCollection(['name']));
-        $propertyNameCollectionFactoryProphecy->create(RelatedDummy::class, ['serializer_groups' => $groups])->shouldBeCalledTimes(1)->willReturn(new PropertyNameCollection(['name']));
+        $propertyNameCollectionFactoryProphecy->create(RelatedDummy::class, ['serializer_groups' => $groups])->shouldBeCalled(1)->willReturn(new PropertyNameCollection(['name']));
 
         $dummyMetadata = new ResourceMetadata(
             'Dummy',
