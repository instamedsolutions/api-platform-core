<?php

/*
 * This file is part of the API Platform project.
 *
 * (c) Kévin Dunglas <dunglas@gmail.com>
 *
 * For the full copyright and license information, please view the LICENSE
 * file that was distributed with this source code.
 */

declare(strict_types=1);

namespace ApiPlatform\Core\Tests\Swagger\Serializer;

use ApiPlatform\Core\Api\FilterCollection;
use ApiPlatform\Core\Api\OperationAwareFormatsProviderInterface;
use ApiPlatform\Core\Api\OperationMethodResolverInterface;
use ApiPlatform\Core\Api\OperationType;
use ApiPlatform\Core\Bridge\Symfony\Routing\RouterOperationPathResolver;
use ApiPlatform\Core\Documentation\Documentation;
use ApiPlatform\Core\Exception\InvalidArgumentException;
use ApiPlatform\Core\JsonSchema\SchemaFactory;
use ApiPlatform\Core\JsonSchema\SchemaFactoryInterface;
use ApiPlatform\Core\JsonSchema\TypeFactory;
use ApiPlatform\Core\JsonSchema\TypeFactoryInterface;
use ApiPlatform\Core\Metadata\Property\Factory\PropertyMetadataFactoryInterface;
use ApiPlatform\Core\Metadata\Property\Factory\PropertyNameCollectionFactoryInterface;
use ApiPlatform\Core\Metadata\Property\PropertyMetadata;
use ApiPlatform\Core\Metadata\Property\PropertyNameCollection;
use ApiPlatform\Core\Metadata\Property\SubresourceMetadata;
use ApiPlatform\Core\Metadata\Resource\Factory\ResourceMetadataFactoryInterface;
use ApiPlatform\Core\Metadata\Resource\ResourceMetadata;
use ApiPlatform\Core\Metadata\Resource\ResourceNameCollection;
use ApiPlatform\Core\Operation\Factory\SubresourceOperationFactory;
use ApiPlatform\Core\Operation\UnderscorePathSegmentNameGenerator;
use ApiPlatform\Core\PathResolver\CustomOperationPathResolver;
use ApiPlatform\Core\PathResolver\OperationPathResolver;
use ApiPlatform\Core\PathResolver\OperationPathResolverInterface;
use ApiPlatform\Core\Swagger\Serializer\DocumentationNormalizer;
use ApiPlatform\Core\Tests\Fixtures\DummyFilter;
use ApiPlatform\Core\Tests\Fixtures\TestBundle\Entity\Answer;
use ApiPlatform\Core\Tests\Fixtures\TestBundle\Entity\Dummy;
use ApiPlatform\Core\Tests\Fixtures\TestBundle\Entity\Question;
use ApiPlatform\Core\Tests\Fixtures\TestBundle\Entity\RelatedDummy;
use PHPUnit\Framework\TestCase;
use Prophecy\Argument;
use Psr\Container\ContainerInterface;
use Symfony\Component\PropertyInfo\Type;
use Symfony\Component\Routing\Route;
use Symfony\Component\Routing\RouteCollection;
use Symfony\Component\Routing\RouterInterface;
use Symfony\Component\Serializer\NameConverter\NameConverterInterface;
use Symfony\Component\Serializer\Normalizer\AbstractNormalizer;

/**
 * @author Amrouche Hamza <hamza.simperfit@gmail.com>
 * @author Kévin Dunglas <dunglas@gmail.com>
 * @author Anthony GRASSIOT <antograssiot@free.fr>
 */
class DocumentationNormalizerV3Test extends TestCase
{
    private const OPERATION_FORMATS = [
        'input_formats' => ['jsonld' => ['application/ld+json']],
        'output_formats' => ['jsonld' => ['application/ld+json']],
    ];

    public function testNormalize(): void
    {
        $this->doTestNormalize();
    }

    public function testLegacyNormalize(): void
    {
        $operationMethodResolverProphecy = $this->prophesize(OperationMethodResolverInterface::class);
        $operationMethodResolverProphecy->getItemOperationMethod(Dummy::class, 'get')->willReturn('GET');
        $operationMethodResolverProphecy->getItemOperationMethod(Dummy::class, 'put')->willReturn('PUT');
        $operationMethodResolverProphecy->getCollectionOperationMethod(Dummy::class, 'get')->willReturn('GET');
        $operationMethodResolverProphecy->getCollectionOperationMethod(Dummy::class, 'post')->willReturn('POST');
        $operationMethodResolverProphecy->getCollectionOperationMethod(Dummy::class, 'custom')->willReturn('GET');
        $operationMethodResolverProphecy->getCollectionOperationMethod(Dummy::class, 'custom2')->willReturn('POST');

        $this->doTestNormalize($operationMethodResolverProphecy->reveal());
    }

    private function doTestNormalize(OperationMethodResolverInterface $operationMethodResolver = null): void
    {
        $documentation = new Documentation(new ResourceNameCollection([Dummy::class]), 'Test API', 'This is a test API.', '1.2.3');

        $propertyNameCollectionFactoryProphecy = $this->prophesize(PropertyNameCollectionFactoryInterface::class);
        $propertyNameCollectionFactoryProphecy->create(Dummy::class, Argument::cetera())->willReturn(new PropertyNameCollection(['id', 'name', 'description', 'dummyDate']));

        $dummyMetadata = new ResourceMetadata(
            'Dummy',
            'This is a dummy.',
            'http://schema.example.com/Dummy',
            [
                'get' => ['method' => 'GET'] + self::OPERATION_FORMATS,
                'put' => ['method' => 'PUT'] + self::OPERATION_FORMATS,
            ],
            [
                'get' => ['method' => 'GET'] + self::OPERATION_FORMATS,
                'post' => ['method' => 'POST'] + self::OPERATION_FORMATS,
                'custom' => ['method' => 'GET', 'path' => '/foo'] + self::OPERATION_FORMATS,
                'custom2' => ['method' => 'POST', 'path' => '/foo'] + self::OPERATION_FORMATS,
            ],
            ['pagination_client_items_per_page' => true]
        );
        $resourceMetadataFactoryProphecy = $this->prophesize(ResourceMetadataFactoryInterface::class);
        $resourceMetadataFactoryProphecy->create(Dummy::class)->willReturn($dummyMetadata);

        $propertyMetadataFactoryProphecy = $this->prophesize(PropertyMetadataFactoryInterface::class);
<<<<<<< HEAD
        $propertyMetadataFactoryProphecy->create(Dummy::class, 'id')->shouldBeCalled()->willReturn(new PropertyMetadata(new Type(Type::BUILTIN_TYPE_INT), 'This is an id.', true, false, null, null, null, true, null, null, null, null, null, null, null, ['minLength' => 3, 'maxLength' => 20, 'pattern' => '^dummyPattern$']));
        $propertyMetadataFactoryProphecy->create(Dummy::class, 'name')->shouldBeCalled()->willReturn(new PropertyMetadata(new Type(Type::BUILTIN_TYPE_STRING), 'This is a name.', true, true, true, true, false, false, null, null, [], null, null, null, null));
        $propertyMetadataFactoryProphecy->create(Dummy::class, 'description')->shouldBeCalled()->willReturn(new PropertyMetadata(new Type(Type::BUILTIN_TYPE_STRING), 'This is an initializable but not writable property.', true, false, true, true, false, false, null, null, [], null, true));
        $propertyMetadataFactoryProphecy->create(Dummy::class, 'dummyDate')->shouldBeCalled()->willReturn(new PropertyMetadata(new Type(Type::BUILTIN_TYPE_OBJECT, true, \DateTime::class), 'This is a \DateTimeInterface object.', true, true, true, true, false, false, null, null, []));
=======
        $propertyMetadataFactoryProphecy->create(Dummy::class, 'id', Argument::cetera())->willReturn(new PropertyMetadata(new Type(Type::BUILTIN_TYPE_INT), 'This is an id.', true, false, null, null, null, true));
        $propertyMetadataFactoryProphecy->create(Dummy::class, 'name', Argument::cetera())->willReturn(new PropertyMetadata(new Type(Type::BUILTIN_TYPE_STRING), 'This is a name.', true, true, true, true, false, false, null, null, []));
        $propertyMetadataFactoryProphecy->create(Dummy::class, 'description', Argument::cetera())->willReturn(new PropertyMetadata(new Type(Type::BUILTIN_TYPE_STRING), 'This is an initializable but not writable property.', true, false, true, true, false, false, null, null, [], null, true));
        $propertyMetadataFactoryProphecy->create(Dummy::class, 'dummyDate', Argument::cetera())->willReturn(new PropertyMetadata(new Type(Type::BUILTIN_TYPE_OBJECT, true, \DateTime::class), 'This is a \DateTimeInterface object.', true, true, true, true, false, false, null, null, []));
>>>>>>> 48fc5bb7

        $operationPathResolver = new CustomOperationPathResolver(new OperationPathResolver(new UnderscorePathSegmentNameGenerator()));

        $normalizer = new DocumentationNormalizer(
            $resourceMetadataFactoryProphecy->reveal(),
            $propertyNameCollectionFactoryProphecy->reveal(),
            $propertyMetadataFactoryProphecy->reveal(),
            null,
            $operationMethodResolver,
            $operationPathResolver,
            null,
            null,
            null,
            false,
            '',
            '',
            '',
            '',
            [],
            [],
            null,
            true,
            'page',
            false,
            'itemsPerPage',
            [],
            false,
            'pagination',
            ['spec_version' => 3]
        );

        $expected = [
            'openapi' => '3.0.2',
            'info' => [
                'title' => 'Test API',
                'description' => 'This is a test API.',
                'version' => '1.2.3',
            ],
            'paths' => new \ArrayObject([
                '/dummies' => [
                    'get' => new \ArrayObject([
                        'tags' => ['Dummy'],
                        'operationId' => 'getDummyCollection',
                        'summary' => 'Retrieves the collection of Dummy resources.',
                        'parameters' => [
                            [
                                'name' => 'page',
                                'in' => 'query',
                                'required' => false,
                                'schema' => [
                                    'type' => 'integer',
                                    'default' => 1,
                                ],
                                'description' => 'The collection page number',
                            ],
                            [
                                'name' => 'itemsPerPage',
                                'in' => 'query',
                                'required' => false,
                                'schema' => [
                                    'type' => 'integer',
                                    'default' => 30,
                                    'minimum' => 0,
                                ],
                                'description' => 'The number of items per page',
                            ],
                        ],
                        'responses' => [
                            '200' => [
                                'description' => 'Dummy collection response',
                                'content' => [
                                    'application/ld+json' => [
                                        'schema' => [
                                            'type' => 'array',
                                            'items' => ['$ref' => '#/components/schemas/Dummy'],
                                        ],
                                    ],
                                ],
                            ],
                        ],
                    ]),
                    'post' => new \ArrayObject([
                        'tags' => ['Dummy'],
                        'operationId' => 'postDummyCollection',
                        'requestBody' => [
                            'content' => [
                                'application/ld+json' => [
                                    'schema' => ['$ref' => '#/components/schemas/Dummy'],
                                ],
                            ],
                            'description' => 'The new Dummy resource',
                        ],
                        'summary' => 'Creates a Dummy resource.',
                        'responses' => [
                            '201' => [
                                'description' => 'Dummy resource created',
                                'content' => [
                                    'application/ld+json' => [
                                        'schema' => ['$ref' => '#/components/schemas/Dummy'],
                                    ],
                                ],
                                'links' => [
                                    'GetDummyItem' => [
                                        'operationId' => 'getDummyItem',
                                        'parameters' => ['id' => '$response.body#/id'],
                                        'description' => 'The `id` value returned in the response can be used as the `id` parameter in `GET /dummies/{id}`.',
                                    ],
                                ],
                            ],
                            '400' => ['description' => 'Invalid input'],
                            '404' => ['description' => 'Resource not found'],
                        ],
                    ]),
                ],
                '/dummies/{id}' => [
                    'get' => new \ArrayObject([
                        'tags' => ['Dummy'],
                        'operationId' => 'getDummyItem',
                        'summary' => 'Retrieves a Dummy resource.',
                        'parameters' => [
                            [
                                'name' => 'id',
                                'in' => 'path',
                                'schema' => ['type' => 'string'],
                                'required' => true,
                            ],
                        ],
                        'responses' => [
                            '200' => [
                                'description' => 'Dummy resource response',
                                'content' => [
                                    'application/ld+json' => [
                                        'schema' => ['$ref' => '#/components/schemas/Dummy'],
                                    ],
                                ],
                            ],
                            '404' => ['description' => 'Resource not found'],
                        ],
                    ]),
                    'put' => new \ArrayObject([
                        'tags' => ['Dummy'],
                        'operationId' => 'putDummyItem',
                        'requestBody' => [
                            'content' => [
                                'application/ld+json' => [
                                    'schema' => ['$ref' => '#/components/schemas/Dummy'],
                                ],
                            ],
                            'description' => 'The updated Dummy resource',
                        ],
                        'summary' => 'Replaces the Dummy resource.',
                        'parameters' => [
                            [
                                'name' => 'id',
                                'in' => 'path',
                                'schema' => ['type' => 'string'],
                                'required' => true,
                            ],
                        ],
                        'responses' => [
                            '200' => [
                                'description' => 'Dummy resource updated',
                                'content' => [
                                    'application/ld+json' => [
                                        'schema' => ['$ref' => '#/components/schemas/Dummy'],
                                    ],
                                ],
                            ],
                            '400' => ['description' => 'Invalid input'],
                            '404' => ['description' => 'Resource not found'],
                        ],
                    ]),
                ],
                '/foo' => [
                    'get' => new \ArrayObject([
                        'tags' => ['Dummy'],
                        'operationId' => 'customDummyCollection',
                        'summary' => 'Retrieves the collection of Dummy resources.',
                        'parameters' => [
                            [
                                'name' => 'page',
                                'in' => 'query',
                                'required' => false,
                                'schema' => [
                                    'type' => 'integer',
                                    'default' => 1,
                                ],
                                'description' => 'The collection page number',
                            ],
                            [
                                'name' => 'itemsPerPage',
                                'in' => 'query',
                                'required' => false,
                                'schema' => [
                                    'type' => 'integer',
                                    'default' => 30,
                                    'minimum' => 0,
                                ],
                                'description' => 'The number of items per page',
                            ],
                        ],
                        'responses' => [
                            '200' => [
                                'description' => 'Dummy collection response',
                                'content' => [
                                    'application/ld+json' => [
                                        'schema' => [
                                            'type' => 'array',
                                            'items' => ['$ref' => '#/components/schemas/Dummy'],
                                        ],
                                    ],
                                ],
                            ],
                        ],
                    ]),
                    'post' => new \ArrayObject([
                        'tags' => ['Dummy'],
                        'operationId' => 'custom2DummyCollection',
                        'summary' => 'Creates a Dummy resource.',
                        'requestBody' => [
                            'content' => [
                                'application/ld+json' => [
                                    'schema' => ['$ref' => '#/components/schemas/Dummy'],
                                ],
                            ],
                            'description' => 'The new Dummy resource',
                        ],
                        'responses' => [
                            '201' => [
                                'description' => 'Dummy resource created',
                                'content' => [
                                    'application/ld+json' => [
                                        'schema' => ['$ref' => '#/components/schemas/Dummy'],
                                    ],
                                ],
                                'links' => [
                                    'GetDummyItem' => [
                                        'operationId' => 'getDummyItem',
                                        'parameters' => ['id' => '$response.body#/id'],
                                        'description' => 'The `id` value returned in the response can be used as the `id` parameter in `GET /dummies/{id}`.',
                                    ],
                                ],
                            ],
                            '400' => ['description' => 'Invalid input'],
                            '404' => ['description' => 'Resource not found'],
                        ],
                    ]),
                ],
            ]),
            'components' => [
                'schemas' => new \ArrayObject([
                    'Dummy' => new \ArrayObject([
                        'type' => 'object',
                        'description' => 'This is a dummy.',
                        'externalDocs' => ['url' => 'http://schema.example.com/Dummy'],
                        'properties' => [
                            'id' => new \ArrayObject([
                                'type' => 'integer',
                                'description' => 'This is an id.',
                                'readOnly' => true,
                                'minLength' => 3,
                                'maxLength' => 20,
                                'pattern' => '^dummyPattern$',
                            ]),
                            'name' => new \ArrayObject([
                                'type' => 'string',
                                'description' => 'This is a name.',
                            ]),
                            'description' => new \ArrayObject([
                                'type' => 'string',
                                'description' => 'This is an initializable but not writable property.',
                            ]),
                            'dummyDate' => new \ArrayObject([
                                'nullable' => true,
                                'type' => 'string',
                                'format' => 'date-time',
                                'description' => 'This is a \DateTimeInterface object.',
                            ]),
                        ],
                    ]),
                ]),
            ],
            'servers' => [['url' => '/app_dev.php/']],
        ];

        $this->assertEquals($expected, $normalizer->normalize($documentation, DocumentationNormalizer::FORMAT, ['base_url' => '/app_dev.php/']));
        $this->assertArrayNotHasKey('servers', (array) $normalizer->normalize($documentation, DocumentationNormalizer::FORMAT, ['base_url' => '/']));
        $this->assertArrayNotHasKey('servers', (array) $normalizer->normalize($documentation, DocumentationNormalizer::FORMAT, ['base_url' => '']));
    }

    public function testNormalizeWithNameConverter(): void
    {
        $this->doTestNormalizeWithNameConverter();
    }

    public function testLegacyNormalizeWithNameConverter(): void
    {
        $this->doTestNormalizeWithNameConverter(true);
    }

    private function doTestNormalizeWithNameConverter(bool $legacy = false): void
    {
        $documentation = new Documentation(new ResourceNameCollection([Dummy::class]), 'Dummy API', 'This is a dummy API', '1.2.3');

        $propertyNameCollectionFactoryProphecy = $this->prophesize(PropertyNameCollectionFactoryInterface::class);
        $propertyNameCollectionFactoryProphecy->create(Dummy::class, Argument::cetera())->willReturn(new PropertyNameCollection(['name', 'nameConverted']));

        $dummyMetadata = new ResourceMetadata(
            'Dummy',
            'This is a dummy.',
            null,
            ['get' => ['method' => 'GET'] + self::OPERATION_FORMATS]
        );

        $resourceMetadataFactoryProphecy = $this->prophesize(ResourceMetadataFactoryInterface::class);
        $resourceMetadataFactoryProphecy->create(Dummy::class)->willReturn($dummyMetadata);

        $propertyMetadataFactoryProphecy = $this->prophesize(PropertyMetadataFactoryInterface::class);
        $propertyMetadataFactoryProphecy->create(Dummy::class, 'name', Argument::cetera())->willReturn(new PropertyMetadata(new Type(Type::BUILTIN_TYPE_STRING), 'This is a name.', true, true, null, null, false));
        $propertyMetadataFactoryProphecy->create(Dummy::class, 'nameConverted', Argument::cetera())->willReturn(new PropertyMetadata(new Type(Type::BUILTIN_TYPE_STRING), 'This is a converted name.', true, true, null, null, false));

        $nameConverterProphecy = $this->prophesize(NameConverterInterface::class);
        $nameConverterProphecy->normalize('name', Dummy::class, 'jsonld', [])->willReturn('name');
        $nameConverterProphecy->normalize('nameConverted', Dummy::class, 'jsonld', [])->willReturn('name_converted');

        $operationPathResolver = new CustomOperationPathResolver(new OperationPathResolver(new UnderscorePathSegmentNameGenerator()));

        /**
         * @var ResourceMetadataFactoryInterface
         */
        $resourceMetadataFactory = $resourceMetadataFactoryProphecy->reveal();
        /**
         * @var PropertyNameCollectionFactoryInterface
         */
        $propertyNameCollectionFactory = $propertyNameCollectionFactoryProphecy->reveal();
        /**
         * @var PropertyMetadataFactoryInterface
         */
        $propertyMetadataFactory = $propertyMetadataFactoryProphecy->reveal();
        /**
         * @var NameConverterInterface
         */
        $nameConverter = $nameConverterProphecy->reveal();

        /**
         * @var TypeFactoryInterface|null
         */
        $typeFactory = null;
        /**
         * @var SchemaFactoryInterface|null
         */
        $schemaFactory = null;

        if (!$legacy) {
            $typeFactory = new TypeFactory();
            $schemaFactory = new SchemaFactory($typeFactory, $resourceMetadataFactory, $propertyNameCollectionFactory, $propertyMetadataFactory, $nameConverter);
            $typeFactory->setSchemaFactory($schemaFactory);
        }

        $normalizer = new DocumentationNormalizer(
            $resourceMetadataFactory,
            $propertyNameCollectionFactory,
            $propertyMetadataFactory,
            $schemaFactory,
            $typeFactory,
            $operationPathResolver,
            null,
            null,
            $legacy ? $nameConverter : null,
            true,
            'oauth2',
            'authorizationCode',
            '/oauth/v2/token',
            '/oauth/v2/auth',
            ['scope param'],
            [],
            null,
            true,
            'page',
            false,
            'itemsPerPage',
            [],
            false,
            'pagination',
            ['spec_version' => 3]
        );

        $expected = [
            'openapi' => '3.0.2',
            'info' => [
                'title' => 'Dummy API',
                'description' => 'This is a dummy API',
                'version' => '1.2.3',
            ],
            'paths' => new \ArrayObject([
                '/dummies/{id}' => [
                    'get' => new \ArrayObject([
                        'tags' => ['Dummy'],
                        'operationId' => 'getDummyItem',
                        'summary' => 'Retrieves a Dummy resource.',
                        'parameters' => [
                            [
                                'name' => 'id',
                                'in' => 'path',
                                'schema' => ['type' => 'string'],
                                'required' => true,
                            ],
                        ],
                        'responses' => [
                            '200' => [
                                'description' => 'Dummy resource response',
                                'content' => [
                                    'application/ld+json' => [
                                        'schema' => ['$ref' => '#/components/schemas/Dummy'],
                                    ],
                                ],
                            ],
                            '404' => ['description' => 'Resource not found'],
                        ],
                    ]),
                ],
            ]),
            'components' => [
                'schemas' => new \ArrayObject([
                    'Dummy' => new \ArrayObject([
                        'type' => 'object',
                        'description' => 'This is a dummy.',
                        'properties' => [
                            'name' => new \ArrayObject([
                                'type' => 'string',
                                'description' => 'This is a name.',
                            ]),
                            'name_converted' => new \ArrayObject([
                                'type' => 'string',
                                'description' => 'This is a converted name.',
                            ]),
                        ],
                    ]),
                ]),
                'securitySchemes' => [
                    'oauth' => [
                        'type' => 'oauth2',
                        'description' => 'OAuth 2.0 authorization code Grant',
                        'flows' => [
                            'authorizationCode' => [
                                'tokenUrl' => '/oauth/v2/token',
                                'authorizationUrl' => '/oauth/v2/auth',
                                'scopes' => ['scope param'],
                            ],
                        ],
                    ],
                ],
            ],
            'security' => [['oauth' => []]],
        ];

        $this->assertEquals($expected, $normalizer->normalize($documentation));
    }

    public function testNormalizeWithApiKeysEnabled(): void
    {
        $documentation = new Documentation(new ResourceNameCollection([Dummy::class]), 'Test API', 'This is a test API.', '1.2.3');

        $propertyNameCollectionFactoryProphecy = $this->prophesize(PropertyNameCollectionFactoryInterface::class);
        $propertyNameCollectionFactoryProphecy->create(Dummy::class, Argument::cetera())->willReturn(new PropertyNameCollection(['name']));

        $dummyMetadata = new ResourceMetadata(
            'Dummy',
            'This is a dummy.',
            null,
            ['get' => ['method' => 'GET'] + self::OPERATION_FORMATS]
        );

        $resourceMetadataFactoryProphecy = $this->prophesize(ResourceMetadataFactoryInterface::class);
        $resourceMetadataFactoryProphecy->create(Dummy::class)->willReturn($dummyMetadata);

        $propertyMetadataFactoryProphecy = $this->prophesize(PropertyMetadataFactoryInterface::class);
        $propertyMetadataFactoryProphecy->create(Dummy::class, 'name', Argument::cetera())->willReturn(new PropertyMetadata(new Type(Type::BUILTIN_TYPE_STRING), 'This is a name.', true, true, null, null, false));

        $operationPathResolver = new CustomOperationPathResolver(new OperationPathResolver(new UnderscorePathSegmentNameGenerator()));

        $apiKeysConfiguration = [
            'header' => [
                'type' => 'header',
                'name' => 'Authorization',
            ],
            'query' => [
                'type' => 'query',
                'name' => 'key',
            ],
        ];

        $normalizer = new DocumentationNormalizer(
            $resourceMetadataFactoryProphecy->reveal(),
            $propertyNameCollectionFactoryProphecy->reveal(),
            $propertyMetadataFactoryProphecy->reveal(),
            null,
            null,
            $operationPathResolver,
            null,
            null,
            null,
            false,
            '',
            '',
            '',
            '',
            [],
            $apiKeysConfiguration,
            null,
            true,
            'page',
            false,
            'itemsPerPage',
            [],
            false,
            'pagination',
            ['spec_version' => 3]
        );

        $expected = [
            'openapi' => '3.0.2',
            'servers' => [['url' => '/app_dev.php/']],
            'info' => [
                'title' => 'Test API',
                'description' => 'This is a test API.',
                'version' => '1.2.3',
            ],
            'paths' => new \ArrayObject([
                '/dummies/{id}' => [
                    'get' => new \ArrayObject([
                        'tags' => ['Dummy'],
                        'operationId' => 'getDummyItem',
                        'summary' => 'Retrieves a Dummy resource.',
                        'parameters' => [
                            [
                                'name' => 'id',
                                'in' => 'path',
                                'schema' => ['type' => 'string'],
                                'required' => true,
                            ],
                        ],
                        'responses' => [
                            '200' => [
                                'description' => 'Dummy resource response',
                                'content' => [
                                    'application/ld+json' => [
                                        'schema' => ['$ref' => '#/components/schemas/Dummy'],
                                    ],
                                ],
                            ],
                            '404' => ['description' => 'Resource not found'],
                        ],
                    ]),
                ],
            ]),
            'components' => [
                'schemas' => new \ArrayObject([
                    'Dummy' => new \ArrayObject([
                        'type' => 'object',
                        'description' => 'This is a dummy.',
                        'properties' => [
                            'name' => new \ArrayObject([
                                'type' => 'string',
                                'description' => 'This is a name.',
                            ]),
                        ],
                    ]),
                ]),
                'securitySchemes' => [
                    'header' => [
                        'type' => 'apiKey',
                        'in' => 'header',
                        'description' => 'Value for the Authorization header',
                        'name' => 'Authorization',
                    ],
                    'query' => [
                        'type' => 'apiKey',
                        'in' => 'query',
                        'description' => 'Value for the key query parameter',
                        'name' => 'key',
                    ],
                ],
            ],
            'security' => [
                ['header' => []],
                ['query' => []],
            ],
        ];

        $this->assertEquals($expected, $normalizer->normalize($documentation, DocumentationNormalizer::FORMAT, ['base_url' => '/app_dev.php/']));
    }

    public function testNormalizeWithOnlyNormalizationGroups(): void
    {
        $title = 'Test API';
        $description = 'This is a test API.';
        $version = '1.2.3';
        $documentation = new Documentation(new ResourceNameCollection([Dummy::class]), $title, $description, $version);
        $groups = ['dummy', 'foo', 'bar'];

        $ref = 'Dummy-'.implode('_', $groups);

        $propertyNameCollectionFactoryProphecy = $this->prophesize(PropertyNameCollectionFactoryInterface::class);
        $propertyNameCollectionFactoryProphecy->create(Dummy::class, Argument::allOf(
            Argument::type('array'),
            Argument::withEntry('serializer_groups', $groups)
        ))->willReturn(new PropertyNameCollection(['gerard']));
        $propertyNameCollectionFactoryProphecy->create(Dummy::class, Argument::cetera())->willReturn(new PropertyNameCollection(['name']));

        $dummyMetadata = new ResourceMetadata(
            'Dummy',
            'This is a dummy.',
            'http://schema.example.com/Dummy',
            [
                'get' => ['method' => 'GET'] + self::OPERATION_FORMATS,
                'put' => ['method' => 'PUT', 'normalization_context' => [AbstractNormalizer::GROUPS => $groups]] + self::OPERATION_FORMATS,
            ],
            [
                'get' => ['method' => 'GET'] + self::OPERATION_FORMATS,
                'post' => ['method' => 'POST'] + self::OPERATION_FORMATS,
            ]
        );
        $resourceMetadataFactoryProphecy = $this->prophesize(ResourceMetadataFactoryInterface::class);
        $resourceMetadataFactoryProphecy->create(Dummy::class)->willReturn($dummyMetadata);

        $propertyMetadataFactoryProphecy = $this->prophesize(PropertyMetadataFactoryInterface::class);
        $propertyMetadataFactoryProphecy->create(Dummy::class, 'name', Argument::cetera())->willReturn(new PropertyMetadata(new Type(Type::BUILTIN_TYPE_STRING), 'This is a name.', true, true, true, true, false, false, null, null, []));
        $propertyMetadataFactoryProphecy->create(Dummy::class, 'gerard', Argument::cetera())->willReturn(new PropertyMetadata(new Type(Type::BUILTIN_TYPE_STRING), 'This is a gerard.', true, true, true, true, false, false, null, null, []));

        $operationPathResolver = new CustomOperationPathResolver(new OperationPathResolver(new UnderscorePathSegmentNameGenerator()));

        $normalizer = new DocumentationNormalizer(
            $resourceMetadataFactoryProphecy->reveal(),
            $propertyNameCollectionFactoryProphecy->reveal(),
            $propertyMetadataFactoryProphecy->reveal(),
            null,
            null,
            $operationPathResolver,
            null,
            null,
            null,
            false,
            '',
            '',
            '',
            '',
            [],
            [],
            null,
            true,
            'page',
            false,
            'itemsPerPage',
            [],
            false,
            'pagination',
            ['spec_version' => 3]
        );

        $expected = [
            'openapi' => '3.0.2',
            'info' => [
                'title' => 'Test API',
                'description' => 'This is a test API.',
                'version' => '1.2.3',
            ],
            'paths' => new \ArrayObject([
                '/dummies' => [
                    'get' => new \ArrayObject([
                        'tags' => [
                            'Dummy',
                        ],
                        'operationId' => 'getDummyCollection',
                        'summary' => 'Retrieves the collection of Dummy resources.',
                        'parameters' => [
                            [
                                'name' => 'page',
                                'in' => 'query',
                                'required' => false,
                                'schema' => [
                                    'type' => 'integer',
                                    'default' => 1,
                                ],
                                'description' => 'The collection page number',
                            ],
                        ],
                        'responses' => [
                            '200' => [
                                'description' => 'Dummy collection response',
                                'content' => [
                                    'application/ld+json' => [
                                        'schema' => [
                                            'type' => 'array',
                                            'items' => ['$ref' => '#/components/schemas/Dummy'],
                                        ],
                                    ],
                                ],
                            ],
                        ],
                    ]),
                    'post' => new \ArrayObject([
                        'tags' => ['Dummy'],
                        'operationId' => 'postDummyCollection',
                        'summary' => 'Creates a Dummy resource.',
                        'requestBody' => [
                            'content' => [
                                'application/ld+json' => [
                                    'schema' => ['$ref' => '#/components/schemas/Dummy'],
                                ],
                            ],
                            'description' => 'The new Dummy resource',
                        ],
                        'responses' => [
                            '201' => [
                                'description' => 'Dummy resource created',
                                'content' => [
                                    'application/ld+json' => [
                                        'schema' => ['$ref' => '#/components/schemas/Dummy'],
                                    ],
                                ],
                            ],
                            '400' => ['description' => 'Invalid input'],
                            '404' => ['description' => 'Resource not found'],
                        ],
                    ]),
                ],
                '/dummies/{id}' => [
                    'get' => new \ArrayObject([
                        'tags' => ['Dummy'],
                        'operationId' => 'getDummyItem',
                        'summary' => 'Retrieves a Dummy resource.',
                        'parameters' => [
                            [
                                'name' => 'id',
                                'in' => 'path',
                                'schema' => ['type' => 'string'],
                                'required' => true,
                            ],
                        ],
                        'responses' => [
                            '200' => [
                                'description' => 'Dummy resource response',
                                'content' => [
                                    'application/ld+json' => [
                                        'schema' => ['$ref' => '#/components/schemas/Dummy'],
                                    ],
                                ],
                            ],
                            '404' => ['description' => 'Resource not found'],
                        ],
                    ]),
                    'put' => new \ArrayObject([
                        'tags' => ['Dummy'],
                        'operationId' => 'putDummyItem',
                        'requestBody' => [
                            'content' => [
                                'application/ld+json' => [
                                    'schema' => ['$ref' => '#/components/schemas/Dummy'],
                                ],
                            ],
                            'description' => 'The updated Dummy resource',
                        ],
                        'summary' => 'Replaces the Dummy resource.',
                        'parameters' => [
                            [
                                'name' => 'id',
                                'in' => 'path',
                                'schema' => ['type' => 'string'],
                                'required' => true,
                            ],
                        ],
                        'responses' => [
                            '200' => [
                                'description' => 'Dummy resource updated',
                                'content' => [
                                    'application/ld+json' => [
                                        'schema' => ['$ref' => '#/components/schemas/'.$ref],
                                    ],
                                ],
                            ],
                            '400' => ['description' => 'Invalid input'],
                            '404' => ['description' => 'Resource not found'],
                        ],
                    ]),
                ],
            ]),
            'components' => [
                'schemas' => new \ArrayObject([
                    'Dummy' => new \ArrayObject([
                        'type' => 'object',
                        'description' => 'This is a dummy.',
                        'externalDocs' => ['url' => 'http://schema.example.com/Dummy'],
                        'properties' => [
                            'name' => new \ArrayObject([
                                'type' => 'string',
                                'description' => 'This is a name.',
                            ]),
                        ],
                    ]),
                    $ref => new \ArrayObject([
                        'type' => 'object',
                        'description' => 'This is a dummy.',
                        'externalDocs' => ['url' => 'http://schema.example.com/Dummy'],
                        'properties' => [
                            'gerard' => new \ArrayObject([
                                'type' => 'string',
                                'description' => 'This is a gerard.',
                            ]),
                        ],
                    ]),
                ]),
            ],
        ];

        $this->assertEquals($expected, $normalizer->normalize($documentation));
    }

    public function testNormalizeWithOpenApiDefinitionName(): void
    {
        $documentation = new Documentation(new ResourceNameCollection([Dummy::class]), 'Test API', 'This is a test API.', '1.2.3');

        $propertyNameCollectionFactoryProphecy = $this->prophesize(PropertyNameCollectionFactoryInterface::class);
        $propertyNameCollectionFactoryProphecy->create(Dummy::class, Argument::cetera())->willReturn(new PropertyNameCollection(['id']));

        $dummyMetadata = new ResourceMetadata(
            'Dummy',
            'This is a dummy.',
            'http://schema.example.com/Dummy',
            [
                'get' => [
                    'method' => 'GET',
                    'normalization_context' => [
                        DocumentationNormalizer::SWAGGER_DEFINITION_NAME => 'Read',
                    ],
                ] + self::OPERATION_FORMATS,
            ]
        );
        $resourceMetadataFactoryProphecy = $this->prophesize(ResourceMetadataFactoryInterface::class);
        $resourceMetadataFactoryProphecy->create(Dummy::class)->willReturn($dummyMetadata);

        $propertyMetadataFactoryProphecy = $this->prophesize(PropertyMetadataFactoryInterface::class);
        $propertyMetadataFactoryProphecy->create(Dummy::class, 'id', Argument::cetera())->willReturn(new PropertyMetadata(new Type(Type::BUILTIN_TYPE_INT), 'This is an id.', true, false));

        $operationPathResolver = new CustomOperationPathResolver(new OperationPathResolver(new UnderscorePathSegmentNameGenerator()));

        $normalizer = new DocumentationNormalizer(
            $resourceMetadataFactoryProphecy->reveal(),
            $propertyNameCollectionFactoryProphecy->reveal(),
            $propertyMetadataFactoryProphecy->reveal(),
            null,
            null,
            $operationPathResolver,
            null,
            null,
            null,
            false,
            '',
            '',
            '',
            '',
            [],
            [],
            null,
            true,
            'page',
            false,
            'itemsPerPage',
            [],
            false,
            'pagination',
            ['spec_version' => 3]
        );

        $expected = [
            'openapi' => '3.0.2',
            'info' => [
                'title' => 'Test API',
                'description' => 'This is a test API.',
                'version' => '1.2.3',
            ],
            'paths' => new \ArrayObject([
                '/dummies/{id}' => [
                    'get' => new \ArrayObject([
                        'tags' => ['Dummy'],
                        'operationId' => 'getDummyItem',
                        'summary' => 'Retrieves a Dummy resource.',
                        'parameters' => [
                            [
                                'name' => 'id',
                                'in' => 'path',
                                'schema' => ['type' => 'string'],
                                'required' => true,
                            ],
                        ],
                        'responses' => [
                            '200' => [
                                'description' => 'Dummy resource response',
                                'content' => [
                                    'application/ld+json' => [
                                        'schema' => ['$ref' => '#/components/schemas/Dummy-Read'],
                                    ],
                                ],
                            ],
                            '404' => ['description' => 'Resource not found'],
                        ],
                    ]),
                ],
            ]),
            'components' => [
                'schemas' => new \ArrayObject([
                    'Dummy-Read' => new \ArrayObject([
                        'type' => 'object',
                        'description' => 'This is a dummy.',
                        'externalDocs' => ['url' => 'http://schema.example.com/Dummy'],
                        'properties' => [
                            'id' => new \ArrayObject([
                                'type' => 'integer',
                                'description' => 'This is an id.',
                                'readOnly' => true,
                            ]),
                        ],
                    ]),
                ]),
            ],
            'servers' => [['url' => '/app_dev.php/']],
        ];

        $this->assertEquals($expected, $normalizer->normalize($documentation, DocumentationNormalizer::FORMAT, ['base_url' => '/app_dev.php/']));
    }

    public function testNormalizeWithOnlyDenormalizationGroups(): void
    {
        $title = 'Test API';
        $description = 'This is a test API.';
        $version = '1.2.3';
        $documentation = new Documentation(new ResourceNameCollection([Dummy::class]), $title, $description, $version);

        $propertyNameCollectionFactoryProphecy = $this->prophesize(PropertyNameCollectionFactoryInterface::class);
        $propertyNameCollectionFactoryProphecy->create(Dummy::class, Argument::allOf(
            Argument::type('array'),
            Argument::withEntry('serializer_groups', ['dummy'])
        ))->willReturn(new PropertyNameCollection(['gerard']));
        $propertyNameCollectionFactoryProphecy->create(Dummy::class, Argument::cetera())->willReturn(new PropertyNameCollection(['name']));

        $dummyMetadata = new ResourceMetadata(
            'Dummy',
            'This is a dummy.',
            'http://schema.example.com/Dummy',
            [
                'get' => ['method' => 'GET'] + self::OPERATION_FORMATS,
                'put' => ['method' => 'PUT', 'denormalization_context' => [AbstractNormalizer::GROUPS => 'dummy']] + self::OPERATION_FORMATS,
            ],
            [
                'get' => ['method' => 'GET'] + self::OPERATION_FORMATS,
                'post' => ['method' => 'POST'] + self::OPERATION_FORMATS,
            ]
        );
        $resourceMetadataFactoryProphecy = $this->prophesize(ResourceMetadataFactoryInterface::class);
        $resourceMetadataFactoryProphecy->create(Dummy::class)->willReturn($dummyMetadata);

        $propertyMetadataFactoryProphecy = $this->prophesize(PropertyMetadataFactoryInterface::class);
        $propertyMetadataFactoryProphecy->create(Dummy::class, 'name', Argument::cetera())->willReturn(new PropertyMetadata(new Type(Type::BUILTIN_TYPE_STRING), 'This is a name.', true, true, true, true, false, false, null, null, []));
        $propertyMetadataFactoryProphecy->create(Dummy::class, 'gerard', Argument::cetera())->willReturn(new PropertyMetadata(new Type(Type::BUILTIN_TYPE_STRING), 'This is a gerard.', true, true, true, true, false, false, null, null, []));

        $operationPathResolver = new CustomOperationPathResolver(new OperationPathResolver(new UnderscorePathSegmentNameGenerator()));

        $normalizer = new DocumentationNormalizer(
            $resourceMetadataFactoryProphecy->reveal(),
            $propertyNameCollectionFactoryProphecy->reveal(),
            $propertyMetadataFactoryProphecy->reveal(),
            null,
            null,
            $operationPathResolver,
            null,
            null,
            null,
            false,
            '',
            '',
            '',
            '',
            [],
            [],
            null,
            true,
            'page',
            false,
            'itemsPerPage',
            [],
            false,
            'pagination',
            ['spec_version' => 3]
        );

        $expected = [
            'openapi' => '3.0.2',
            'info' => [
                'title' => 'Test API',
                'description' => 'This is a test API.',
                'version' => '1.2.3',
            ],
            'paths' => new \ArrayObject([
                '/dummies' => [
                    'get' => new \ArrayObject([
                        'tags' => [
                            'Dummy',
                        ],
                        'operationId' => 'getDummyCollection',
                        'summary' => 'Retrieves the collection of Dummy resources.',
                        'parameters' => [
                            [
                                'name' => 'page',
                                'in' => 'query',
                                'required' => false,
                                'schema' => [
                                    'type' => 'integer',
                                    'default' => 1,
                                ],
                                'description' => 'The collection page number',
                            ],
                        ],
                        'responses' => [
                            '200' => [
                                'description' => 'Dummy collection response',
                                'content' => [
                                    'application/ld+json' => [
                                        'schema' => [
                                            'type' => 'array',
                                            'items' => ['$ref' => '#/components/schemas/Dummy'],
                                        ],
                                    ],
                                ],
                            ],
                        ],
                    ]),
                    'post' => new \ArrayObject([
                        'tags' => ['Dummy'],
                        'operationId' => 'postDummyCollection',
                        'requestBody' => [
                            'content' => [
                                'application/ld+json' => [
                                    'schema' => ['$ref' => '#/components/schemas/Dummy'],
                                ],
                            ],
                            'description' => 'The new Dummy resource',
                        ],
                        'summary' => 'Creates a Dummy resource.',
                        'responses' => [
                            '201' => [
                                'description' => 'Dummy resource created',
                                'content' => [
                                    'application/ld+json' => [
                                        'schema' => ['$ref' => '#/components/schemas/Dummy'],
                                    ],
                                ],
                            ],
                            '400' => ['description' => 'Invalid input'],
                            '404' => ['description' => 'Resource not found'],
                        ],
                    ]),
                ],
                '/dummies/{id}' => [
                    'get' => new \ArrayObject([
                        'tags' => ['Dummy'],
                        'operationId' => 'getDummyItem',
                        'summary' => 'Retrieves a Dummy resource.',
                        'parameters' => [[
                            'name' => 'id',
                            'in' => 'path',
                            'schema' => ['type' => 'string'],
                            'required' => true,
                        ]],
                        'responses' => [
                            '200' => [
                                'description' => 'Dummy resource response',
                                'content' => [
                                    'application/ld+json' => [
                                        'schema' => ['$ref' => '#/components/schemas/Dummy'],
                                    ],
                                ],
                            ],
                            '404' => ['description' => 'Resource not found'],
                        ],
                    ]),
                    'put' => new \ArrayObject([
                        'tags' => ['Dummy'],
                        'operationId' => 'putDummyItem',
                        'requestBody' => [
                            'content' => [
                                'application/ld+json' => [
                                    'schema' => ['$ref' => '#/components/schemas/Dummy-dummy'],
                                ],
                            ],
                            'description' => 'The updated Dummy resource',
                        ],
                        'summary' => 'Replaces the Dummy resource.',
                        'parameters' => [
                            [
                                'name' => 'id',
                                'in' => 'path',
                                'schema' => ['type' => 'string'],
                                'required' => true,
                            ],
                        ],
                        'responses' => [
                            '200' => [
                                'description' => 'Dummy resource updated',
                                'content' => [
                                    'application/ld+json' => [
                                        'schema' => ['$ref' => '#/components/schemas/Dummy'],
                                    ],
                                ],
                            ],
                            '400' => ['description' => 'Invalid input'],
                            '404' => ['description' => 'Resource not found'],
                        ],
                    ]),
                ],
            ]),
            'components' => [
                'schemas' => new \ArrayObject([
                    'Dummy' => new \ArrayObject([
                        'type' => 'object',
                        'description' => 'This is a dummy.',
                        'externalDocs' => ['url' => 'http://schema.example.com/Dummy'],
                        'properties' => [
                            'name' => new \ArrayObject([
                                'type' => 'string',
                                'description' => 'This is a name.',
                            ]),
                        ],
                    ]),
                    'Dummy-dummy' => new \ArrayObject([
                        'type' => 'object',
                        'description' => 'This is a dummy.',
                        'externalDocs' => ['url' => 'http://schema.example.com/Dummy'],
                        'properties' => [
                            'gerard' => new \ArrayObject([
                                'type' => 'string',
                                'description' => 'This is a gerard.',
                            ]),
                        ],
                    ]),
                ]),
            ],
        ];

        $this->assertEquals($expected, $normalizer->normalize($documentation));
    }

    public function testNormalizeWithNormalizationAndDenormalizationGroups(): void
    {
        $title = 'Test API';
        $description = 'This is a test API.';
        $version = '1.2.3';
        $documentation = new Documentation(new ResourceNameCollection([Dummy::class]), $title, $description, $version);

        $propertyNameCollectionFactoryProphecy = $this->prophesize(PropertyNameCollectionFactoryInterface::class);
        $propertyNameCollectionFactoryProphecy->create(Dummy::class, Argument::allOf(
            Argument::type('array'),
            Argument::withEntry('serializer_groups', ['dummy'])
        ))->willReturn(new PropertyNameCollection(['gerard']));
        $propertyNameCollectionFactoryProphecy->create(Dummy::class, Argument::cetera())->willReturn(new PropertyNameCollection(['name']));

        $dummyMetadata = new ResourceMetadata(
            'Dummy',
            'This is a dummy.',
            'http://schema.example.com/Dummy',
            [
                'get' => ['method' => 'GET'] + self::OPERATION_FORMATS,
                'put' => [
                    'method' => 'PUT',
                    'normalization_context' => [AbstractNormalizer::GROUPS => 'dummy'], 'denormalization_context' => [AbstractNormalizer::GROUPS => 'dummy'],
                ] + self::OPERATION_FORMATS,
            ],
            [
                'get' => ['method' => 'GET'] + self::OPERATION_FORMATS,
                'post' => ['method' => 'POST'] + self::OPERATION_FORMATS,
            ]
        );
        $resourceMetadataFactoryProphecy = $this->prophesize(ResourceMetadataFactoryInterface::class);
        $resourceMetadataFactoryProphecy->create(Dummy::class)->willReturn($dummyMetadata);

        $propertyMetadataFactoryProphecy = $this->prophesize(PropertyMetadataFactoryInterface::class);
        $propertyMetadataFactoryProphecy->create(Dummy::class, 'name', Argument::cetera())->willReturn(new PropertyMetadata(new Type(Type::BUILTIN_TYPE_STRING), 'This is a name.', true, true, true, true, false, false, null, null, []));
        $propertyMetadataFactoryProphecy->create(Dummy::class, 'gerard', Argument::cetera())->willReturn(new PropertyMetadata(new Type(Type::BUILTIN_TYPE_STRING), 'This is a gerard.', true, true, true, true, false, false, null, null, []));

        $operationPathResolver = new CustomOperationPathResolver(new OperationPathResolver(new UnderscorePathSegmentNameGenerator()));

        $normalizer = new DocumentationNormalizer(
            $resourceMetadataFactoryProphecy->reveal(),
            $propertyNameCollectionFactoryProphecy->reveal(),
            $propertyMetadataFactoryProphecy->reveal(),
            null,
            null,
            $operationPathResolver,
            null,
            null,
            null,
            false,
            '',
            '',
            '',
            '',
            [],
            [],
            null,
            true,
            'page',
            false,
            'itemsPerPage',
            [],
            false,
            'pagination',
            ['spec_version' => 3]
        );

        $expected = [
            'openapi' => '3.0.2',
            'info' => [
                'title' => 'Test API',
                'description' => 'This is a test API.',
                'version' => '1.2.3',
            ],
            'paths' => new \ArrayObject([
                '/dummies' => [
                    'get' => new \ArrayObject([
                        'tags' => [
                            'Dummy',
                        ],
                        'operationId' => 'getDummyCollection',
                        'summary' => 'Retrieves the collection of Dummy resources.',
                        'parameters' => [
                            [
                                'name' => 'page',
                                'in' => 'query',
                                'required' => false,
                                'schema' => [
                                    'type' => 'integer',
                                    'default' => 1,
                                ],
                                'description' => 'The collection page number',
                            ],
                        ],
                        'responses' => [
                            '200' => [
                                'description' => 'Dummy collection response',
                                'content' => [
                                    'application/ld+json' => [
                                        'schema' => [
                                            'type' => 'array',
                                            'items' => ['$ref' => '#/components/schemas/Dummy'],
                                        ],
                                    ],
                                ],
                            ],
                        ],
                    ]),
                    'post' => new \ArrayObject([
                        'tags' => ['Dummy'],
                        'operationId' => 'postDummyCollection',
                        'requestBody' => [
                            'content' => [
                                'application/ld+json' => [
                                    'schema' => ['$ref' => '#/components/schemas/Dummy'],
                                ],
                            ],
                            'description' => 'The new Dummy resource',
                        ],
                        'summary' => 'Creates a Dummy resource.',
                        'responses' => [
                            '201' => [
                                'description' => 'Dummy resource created',
                                'content' => [
                                    'application/ld+json' => [
                                        'schema' => ['$ref' => '#/components/schemas/Dummy'],
                                    ],
                                ],
                            ],
                            '400' => ['description' => 'Invalid input'],
                            '404' => ['description' => 'Resource not found'],
                        ],
                    ]),
                ],
                '/dummies/{id}' => [
                    'get' => new \ArrayObject([
                        'tags' => ['Dummy'],
                        'operationId' => 'getDummyItem',
                        'summary' => 'Retrieves a Dummy resource.',
                        'parameters' => [[
                            'name' => 'id',
                            'in' => 'path',
                            'schema' => ['type' => 'string'],
                            'required' => true,
                        ]],
                        'responses' => [
                            '200' => [
                                'description' => 'Dummy resource response',
                                'content' => [
                                    'application/ld+json' => [
                                        'schema' => ['$ref' => '#/components/schemas/Dummy'],
                                    ],
                                ],
                            ],
                            '404' => ['description' => 'Resource not found'],
                        ],
                    ]),
                    'put' => new \ArrayObject([
                        'tags' => ['Dummy'],
                        'operationId' => 'putDummyItem',
                        'requestBody' => [
                            'content' => [
                                'application/ld+json' => [
                                    'schema' => ['$ref' => '#/components/schemas/Dummy-dummy'],
                                ],
                            ],
                            'description' => 'The updated Dummy resource',
                        ],
                        'summary' => 'Replaces the Dummy resource.',
                        'parameters' => [
                            [
                                'name' => 'id',
                                'in' => 'path',
                                'schema' => ['type' => 'string'],
                                'required' => true,
                            ],
                        ],
                        'responses' => [
                            '200' => [
                                'description' => 'Dummy resource updated',
                                'content' => [
                                    'application/ld+json' => [
                                        'schema' => ['$ref' => '#/components/schemas/Dummy-dummy'],
                                    ],
                                ],
                            ],
                            '400' => ['description' => 'Invalid input'],
                            '404' => ['description' => 'Resource not found'],
                        ],
                    ]),
                ],
            ]),
            'components' => [
                'schemas' => new \ArrayObject([
                    'Dummy' => new \ArrayObject([
                        'type' => 'object',
                        'description' => 'This is a dummy.',
                        'externalDocs' => ['url' => 'http://schema.example.com/Dummy'],
                        'properties' => [
                            'name' => new \ArrayObject([
                                'type' => 'string',
                                'description' => 'This is a name.',
                            ]),
                        ],
                    ]),
                    'Dummy-dummy' => new \ArrayObject([
                        'type' => 'object',
                        'description' => 'This is a dummy.',
                        'externalDocs' => ['url' => 'http://schema.example.com/Dummy'],
                        'properties' => [
                            'gerard' => new \ArrayObject([
                                'type' => 'string',
                                'description' => 'This is a gerard.',
                            ]),
                        ],
                    ]),
                ]),
            ],
        ];

        $this->assertEquals($expected, $normalizer->normalize($documentation));
    }

    public function testFilters(): void
    {
        $filterLocatorProphecy = $this->prophesize(ContainerInterface::class);
        $filters = [
            'f1' => new DummyFilter(['name' => [
                'property' => 'name',
                'type' => 'string',
                'required' => true,
                'strategy' => 'exact',
                'openapi' => ['x-foo' => 'bar'],
            ]]),
            'f2' => new DummyFilter(['ha' => [
                'property' => 'foo',
                'type' => 'int',
                'required' => false,
                'strategy' => 'partial',
            ]]),
            'f3' => new DummyFilter(['toto' => [
                'property' => 'name',
                'type' => 'array',
                'is_collection' => true,
                'required' => true,
                'strategy' => 'exact',
            ]]),
            'f4' => new DummyFilter(['order[name]' => [
                'property' => 'name',
                'type' => 'string',
                'required' => false,
                'schema' => [
                    'type' => 'string',
                    'enum' => ['asc', 'desc'],
                ],
            ]]),
        ];

        foreach ($filters as $filterId => $filter) {
            $filterLocatorProphecy->has($filterId)->willReturn(true);
            $filterLocatorProphecy->get($filterId)->willReturn($filter);
        }

        $filterLocatorProphecy->has('f5')->willReturn(false);

        $this->doTestNormalizeWithFilters($filterLocatorProphecy->reveal());
    }

    /**
     * @group legacy
     * @expectedDeprecation The ApiPlatform\Core\Api\FilterCollection class is deprecated since version 2.1 and will be removed in 3.0. Provide an implementation of Psr\Container\ContainerInterface instead.
     */
    public function testFiltersWithDeprecatedFilterCollection(): void
    {
        $this->doTestNormalizeWithFilters(new FilterCollection([
            'f1' => new DummyFilter(['name' => [
                'property' => 'name',
                'type' => 'string',
                'required' => true,
                'strategy' => 'exact',
                'openapi' => ['x-foo' => 'bar'],
            ]]),
            'f2' => new DummyFilter(['ha' => [
                'property' => 'foo',
                'type' => 'int',
                'required' => false,
                'strategy' => 'partial',
            ]]),
            'f3' => new DummyFilter(['toto' => [
                'property' => 'name',
                'type' => 'array',
                'is_collection' => true,
                'required' => true,
                'strategy' => 'exact',
            ]]),
            'f4' => new DummyFilter(['order[name]' => [
                'property' => 'name',
                'type' => 'string',
                'required' => false,
                'schema' => [
                    'type' => 'string',
                    'enum' => ['asc', 'desc'],
                ],
            ]]),
        ]));
    }

    public function testConstructWithInvalidFilterLocator(): void
    {
        $this->expectException(InvalidArgumentException::class);
        $this->expectExceptionMessage('The "$filterLocator" argument is expected to be an implementation of the "Psr\\Container\\ContainerInterface" interface or null.');

        new DocumentationNormalizer(
            $this->prophesize(ResourceMetadataFactoryInterface::class)->reveal(),
            $this->prophesize(PropertyNameCollectionFactoryInterface::class)->reveal(),
            $this->prophesize(PropertyMetadataFactoryInterface::class)->reveal(),
            null,
            null,
            $this->prophesize(OperationPathResolverInterface::class)->reveal(),
            null,
            new \ArrayObject(),
            null,
            false,
            '',
            '',
            '',
            '',
            [],
            [],
            null,
            true,
            'page',
            false,
            'itemsPerPage',
            [],
            false,
            'pagination',
            ['spec_version' => 3]
        );
    }

    public function testSupports(): void
    {
        $resourceMetadataFactoryProphecy = $this->prophesize(ResourceMetadataFactoryInterface::class);
        $propertyNameCollectionFactoryProphecy = $this->prophesize(PropertyNameCollectionFactoryInterface::class);
        $propertyMetadataFactoryProphecy = $this->prophesize(PropertyMetadataFactoryInterface::class);
        $operationPathResolver = new CustomOperationPathResolver(new OperationPathResolver(new UnderscorePathSegmentNameGenerator()));

        $normalizer = new DocumentationNormalizer(
            $resourceMetadataFactoryProphecy->reveal(),
            $propertyNameCollectionFactoryProphecy->reveal(),
            $propertyMetadataFactoryProphecy->reveal(),
            null,
            null,
            $operationPathResolver,
            null,
            null,
            null,
            false,
            '',
            '',
            '',
            '',
            [],
            [],
            null,
            true,
            'page',
            false,
            'itemsPerPage',
            [],
            false,
            'pagination',
            ['spec_version' => 3]
        );

        $documentation = new Documentation(new ResourceNameCollection([Dummy::class]), 'Test API', 'This is a test API.', '1.2.3');

        $this->assertTrue($normalizer->supportsNormalization($documentation, 'json'));
        $this->assertFalse($normalizer->supportsNormalization($documentation));
        $this->assertFalse($normalizer->supportsNormalization(new Dummy(), 'json'));
        $this->assertTrue($normalizer->hasCacheableSupportsMethod());
    }

    public function testNormalizeWithNoOperations(): void
    {
        $documentation = new Documentation(new ResourceNameCollection([Dummy::class]), '', '', '0.0.0');

        $propertyNameCollectionFactoryProphecy = $this->prophesize(PropertyNameCollectionFactoryInterface::class);
        $propertyNameCollectionFactoryProphecy->create(Dummy::class, [])->shouldNotBeCalled();

        $dummyMetadata = new ResourceMetadata(
            'Dummy',
            'This is a dummy.',
            null,
            [],
            [],
            ['formats' => ['jsonld' => ['application/ld+json']]]
        );
        $resourceMetadataFactoryProphecy = $this->prophesize(ResourceMetadataFactoryInterface::class);
        $resourceMetadataFactoryProphecy->create(Dummy::class)->willReturn($dummyMetadata);

        $propertyMetadataFactoryProphecy = $this->prophesize(PropertyMetadataFactoryInterface::class);
        $propertyMetadataFactoryProphecy->create(Dummy::class, 'name')->shouldNotBeCalled();

        $operationPathResolver = new CustomOperationPathResolver(new OperationPathResolver(new UnderscorePathSegmentNameGenerator()));

        $normalizer = new DocumentationNormalizer(
            $resourceMetadataFactoryProphecy->reveal(),
            $propertyNameCollectionFactoryProphecy->reveal(),
            $propertyMetadataFactoryProphecy->reveal(),
            null,
            null,
            $operationPathResolver,
            null,
            null,
            null,
            false,
            '',
            '',
            '',
            '',
            [],
            [],
            null,
            true,
            'page',
            false,
            'itemsPerPage',
            [],
            false,
            'pagination',
            ['spec_version' => 3]
        );

        $expected = [
            'openapi' => '3.0.2',
            'info' => [
                'title' => '',
                'version' => '0.0.0',
            ],
            'paths' => new \ArrayObject([]),
        ];

        $this->assertEquals($expected, $normalizer->normalize($documentation));
    }

    public function testNormalizeWithCustomMethod(): void
    {
        $documentation = new Documentation(new ResourceNameCollection([Dummy::class]), '', '', '0.0.0');

        $propertyNameCollectionFactoryProphecy = $this->prophesize(PropertyNameCollectionFactoryInterface::class);

        $dummyMetadata = new ResourceMetadata(
            'Dummy',
            'This is a dummy.',
            null,
            [],
            ['get' => ['method' => 'FOO'] + self::OPERATION_FORMATS]
        );
        $resourceMetadataFactoryProphecy = $this->prophesize(ResourceMetadataFactoryInterface::class);
        $resourceMetadataFactoryProphecy->create(Dummy::class)->willReturn($dummyMetadata);

        $propertyMetadataFactoryProphecy = $this->prophesize(PropertyMetadataFactoryInterface::class);

        $operationPathResolver = new CustomOperationPathResolver(new OperationPathResolver(new UnderscorePathSegmentNameGenerator()));

        $normalizer = new DocumentationNormalizer(
            $resourceMetadataFactoryProphecy->reveal(),
            $propertyNameCollectionFactoryProphecy->reveal(),
            $propertyMetadataFactoryProphecy->reveal(),
            null,
            null,
            $operationPathResolver,
            null,
            null,
            null,
            false,
            '',
            '',
            '',
            '',
            [],
            [],
            null,
            true,
            'page',
            false,
            'itemsPerPage',
            [],
            false,
            'pagination',
            ['spec_version' => 3]
        );

        $expected = [
            'openapi' => '3.0.2',
            'info' => [
                'title' => '',
                'version' => '0.0.0',
            ],
            'paths' => new \ArrayObject([
                '/dummies' => [
                    'foo' => new \ArrayObject([
                        'tags' => ['Dummy'],
                        'operationId' => 'getDummyCollection',
                    ]),
                ],
            ]),
        ];

        $this->assertEquals($expected, $normalizer->normalize($documentation));
    }

    public function testNormalizeWithNestedNormalizationGroups(): void
    {
        $title = 'Test API';
        $description = 'This is a test API.';
        $version = '1.2.3';
        $documentation = new Documentation(new ResourceNameCollection([Dummy::class]), $title, $description, $version);
        $groups = ['dummy', 'foo', 'bar'];
        $ref = 'Dummy-'.implode('_', $groups);
        $relatedDummyRef = 'RelatedDummy-'.implode('_', $groups);

        $propertyNameCollectionFactoryProphecy = $this->prophesize(PropertyNameCollectionFactoryInterface::class);
        $propertyNameCollectionFactoryProphecy->create(Dummy::class, Argument::allOf(
            Argument::type('array'),
            Argument::withEntry('serializer_groups', $groups)
        ))->willReturn(new PropertyNameCollection(['name', 'relatedDummy']));
        $propertyNameCollectionFactoryProphecy->create(Dummy::class, Argument::cetera())->willReturn(new PropertyNameCollection(['name']));
        $propertyNameCollectionFactoryProphecy->create(RelatedDummy::class, Argument::allOf(
            Argument::type('array'),
            Argument::withEntry('serializer_groups', $groups)
        ))->willReturn(new PropertyNameCollection(['name']));

        $dummyMetadata = new ResourceMetadata(
            'Dummy',
            'This is a dummy.',
            'http://schema.example.com/Dummy',
            [
                'get' => ['method' => 'GET'] + self::OPERATION_FORMATS,
                'put' => ['method' => 'PUT', 'normalization_context' => [AbstractNormalizer::GROUPS => $groups]] + self::OPERATION_FORMATS,
            ],
            [
                'get' => ['method' => 'GET'] + self::OPERATION_FORMATS,
                'post' => ['method' => 'POST'] + self::OPERATION_FORMATS,
            ]
        );

        $relatedDummyMetadata = new ResourceMetadata(
            'RelatedDummy',
            'This is a related dummy.',
            'http://schema.example.com/RelatedDummy',
            [
                'get' => ['method' => 'GET'] + self::OPERATION_FORMATS,
            ]
        );

        $resourceMetadataFactoryProphecy = $this->prophesize(ResourceMetadataFactoryInterface::class);
        $resourceMetadataFactoryProphecy->create(Dummy::class)->willReturn($dummyMetadata);
        $resourceMetadataFactoryProphecy->create(RelatedDummy::class)->willReturn($relatedDummyMetadata);

        $propertyMetadataFactoryProphecy = $this->prophesize(PropertyMetadataFactoryInterface::class);
        $propertyMetadataFactoryProphecy->create(Dummy::class, 'name', Argument::cetera())->willReturn(new PropertyMetadata(new Type(Type::BUILTIN_TYPE_STRING), 'This is a name.', true, true, true, true, false, false, null, null, []));
        $propertyMetadataFactoryProphecy->create(Dummy::class, 'relatedDummy', Argument::cetera())->willReturn(new PropertyMetadata(new Type(Type::BUILTIN_TYPE_OBJECT, true, RelatedDummy::class), 'This is a related dummy \o/.', true, true, true, true, false, false, null, null, []));
        $propertyMetadataFactoryProphecy->create(RelatedDummy::class, 'name', Argument::cetera())->willReturn(new PropertyMetadata(new Type(Type::BUILTIN_TYPE_STRING), 'This is a name.', true, true, true, true, false, false, null, null, []));

        $operationPathResolver = new CustomOperationPathResolver(new OperationPathResolver(new UnderscorePathSegmentNameGenerator()));

        $normalizer = new DocumentationNormalizer(
            $resourceMetadataFactoryProphecy->reveal(),
            $propertyNameCollectionFactoryProphecy->reveal(),
            $propertyMetadataFactoryProphecy->reveal(),
            null,
            null,
            $operationPathResolver,
            null,
            null,
            null,
            false,
            '',
            '',
            '',
            '',
            [],
            [],
            null,
            true,
            'page',
            false,
            'itemsPerPage',
            [],
            false,
            'pagination',
            ['spec_version' => 3]
        );

        $expected = [
            'openapi' => '3.0.2',
            'info' => [
                'title' => 'Test API',
                'description' => 'This is a test API.',
                'version' => '1.2.3',
            ],
            'paths' => new \ArrayObject([
                '/dummies' => [
                    'get' => new \ArrayObject([
                        'tags' => [
                            'Dummy',
                        ],
                        'operationId' => 'getDummyCollection',
                        'summary' => 'Retrieves the collection of Dummy resources.',
                        'parameters' => [
                            [
                                'name' => 'page',
                                'in' => 'query',
                                'required' => false,
                                'schema' => [
                                    'type' => 'integer',
                                    'default' => 1,
                                ],
                                'description' => 'The collection page number',
                            ],
                        ],
                        'responses' => [
                            '200' => [
                                'description' => 'Dummy collection response',
                                'content' => [
                                    'application/ld+json' => [
                                        'schema' => [
                                            'type' => 'array',
                                            'items' => ['$ref' => '#/components/schemas/Dummy'],
                                        ],
                                    ],
                                ],
                            ],
                        ],
                    ]),
                    'post' => new \ArrayObject([
                        'tags' => ['Dummy'],
                        'operationId' => 'postDummyCollection',
                        'requestBody' => [
                            'content' => [
                                'application/ld+json' => [
                                    'schema' => ['$ref' => '#/components/schemas/Dummy'],
                                ],
                            ],
                            'description' => 'The new Dummy resource',
                        ],
                        'summary' => 'Creates a Dummy resource.',
                        'responses' => [
                            '201' => [
                                'description' => 'Dummy resource created',
                                'content' => [
                                    'application/ld+json' => [
                                        'schema' => ['$ref' => '#/components/schemas/Dummy'],
                                    ],
                                ],
                            ],
                            '400' => ['description' => 'Invalid input'],
                            '404' => ['description' => 'Resource not found'],
                        ],
                    ]),
                ],
                '/dummies/{id}' => [
                    'get' => new \ArrayObject([
                        'tags' => ['Dummy'],
                        'operationId' => 'getDummyItem',
                        'summary' => 'Retrieves a Dummy resource.',
                        'parameters' => [[
                            'name' => 'id',
                            'in' => 'path',
                            'schema' => ['type' => 'string'],
                            'required' => true,
                        ]],
                        'responses' => [
                            '200' => [
                                'description' => 'Dummy resource response',
                                'content' => [
                                    'application/ld+json' => [
                                        'schema' => ['$ref' => '#/components/schemas/Dummy'],
                                    ],
                                ],
                            ],
                            '404' => ['description' => 'Resource not found'],
                        ],
                    ]),
                    'put' => new \ArrayObject([
                        'tags' => ['Dummy'],
                        'operationId' => 'putDummyItem',
                        'requestBody' => [
                            'content' => [
                                'application/ld+json' => [
                                    'schema' => ['$ref' => '#/components/schemas/Dummy'],
                                ],
                            ],
                            'description' => 'The updated Dummy resource',
                        ],
                        'summary' => 'Replaces the Dummy resource.',
                        'parameters' => [
                            [
                                'name' => 'id',
                                'in' => 'path',
                                'schema' => ['type' => 'string'],
                                'required' => true,
                            ],
                        ],
                        'responses' => [
                            '200' => [
                                'description' => 'Dummy resource updated',
                                'content' => [
                                    'application/ld+json' => [
                                        'schema' => ['$ref' => '#/components/schemas/'.$ref],
                                    ],
                                ],
                            ],
                            '400' => ['description' => 'Invalid input'],
                            '404' => ['description' => 'Resource not found'],
                        ],
                    ]),
                ],
            ]),
            'components' => [
                'schemas' => new \ArrayObject([
                    'Dummy' => new \ArrayObject([
                        'type' => 'object',
                        'description' => 'This is a dummy.',
                        'externalDocs' => ['url' => 'http://schema.example.com/Dummy'],
                        'properties' => [
                            'name' => new \ArrayObject([
                                'type' => 'string',
                                'description' => 'This is a name.',
                            ]),
                        ],
                    ]),
                    $ref => new \ArrayObject([
                        'type' => 'object',
                        'description' => 'This is a dummy.',
                        'externalDocs' => ['url' => 'http://schema.example.com/Dummy'],
                        'properties' => [
                            'name' => new \ArrayObject([
                                'type' => 'string',
                                'description' => 'This is a name.',
                            ]),
                            'relatedDummy' => new \ArrayObject([
                                'description' => 'This is a related dummy \o/.',
                                'nullable' => true,
                                'anyOf' => [
                                    ['$ref' => '#/components/schemas/'.$relatedDummyRef],
                                ],
                            ]),
                        ],
                    ]),
                    $relatedDummyRef => new \ArrayObject([
                        'type' => 'object',
                        'description' => 'This is a related dummy.',
                        'externalDocs' => ['url' => 'http://schema.example.com/RelatedDummy'],
                        'properties' => [
                            'name' => new \ArrayObject([
                                'type' => 'string',
                                'description' => 'This is a name.',
                            ]),
                        ],
                    ]),
                ]),
            ],
        ];

        $this->assertEquals($expected, $normalizer->normalize($documentation));
    }

    private function doTestNormalizeWithFilters($filterLocator): void
    {
        $documentation = new Documentation(new ResourceNameCollection([Dummy::class]), '', '', '0.0.0');

        $propertyNameCollectionFactoryProphecy = $this->prophesize(PropertyNameCollectionFactoryInterface::class);
        $propertyNameCollectionFactoryProphecy->create(Dummy::class, Argument::type('array'))->willReturn(new PropertyNameCollection(['name']));

        $dummyMetadata = new ResourceMetadata(
            'Dummy',
            'This is a dummy.',
            null,
            [],
            ['get' => ['method' => 'GET', 'filters' => ['f1', 'f2', 'f3', 'f4', 'f5']] + self::OPERATION_FORMATS]
        );
        $resourceMetadataFactoryProphecy = $this->prophesize(ResourceMetadataFactoryInterface::class);
        $resourceMetadataFactoryProphecy->create(Dummy::class)->willReturn($dummyMetadata);

        $propertyMetadataFactoryProphecy = $this->prophesize(PropertyMetadataFactoryInterface::class);
        $propertyMetadataFactoryProphecy->create(Dummy::class, 'name', Argument::type('array'))->willReturn(new PropertyMetadata(new Type(Type::BUILTIN_TYPE_STRING), 'This is a name.', true, true, true, true, false, false, null, null, []));

        $operationPathResolver = new CustomOperationPathResolver(new OperationPathResolver(new UnderscorePathSegmentNameGenerator()));

        $normalizer = new DocumentationNormalizer(
            $resourceMetadataFactoryProphecy->reveal(),
            $propertyNameCollectionFactoryProphecy->reveal(),
            $propertyMetadataFactoryProphecy->reveal(),
            null,
            null,
            $operationPathResolver,
            null,
            $filterLocator,
            null,
            false,
            '',
            '',
            '',
            '',
            [],
            [],
            null,
            true,
            'page',
            false,
            'itemsPerPage',
            [],
            false,
            'pagination',
            ['spec_version' => 3]
        );

        $expected = [
            'openapi' => '3.0.2',
            'info' => [
                'title' => '',
                'version' => '0.0.0',
            ],
            'paths' => new \ArrayObject([
                '/dummies' => [
                    'get' => new \ArrayObject([
                        'tags' => ['Dummy'],
                        'operationId' => 'getDummyCollection',
                        'summary' => 'Retrieves the collection of Dummy resources.',
                        'responses' => [
                            '200' => [
                                'description' => 'Dummy collection response',
                                'content' => [
                                    'application/ld+json' => [
                                        'schema' => [
                                            'type' => 'array',
                                            'items' => ['$ref' => '#/components/schemas/Dummy'],
                                        ],
                                    ],
                                ],
                            ],
                        ],
                        'parameters' => [
                            [
                                'x-foo' => 'bar',
                                'name' => 'name',
                                'in' => 'query',
                                'required' => true,
                                'schema' => ['type' => 'string'],
                            ],
                            [
                                'name' => 'ha',
                                'in' => 'query',
                                'required' => false,
                                'schema' => ['type' => 'integer'],
                            ],
                            [
                                'name' => 'toto',
                                'in' => 'query',
                                'required' => true,
                                'schema' => [
                                    'type' => 'array',
                                    'items' => [
                                        'type' => 'string',
                                    ],
                                ],
                                'style' => 'deepObject',
                                'explode' => true,
                            ],
                            [
                                'name' => 'order[name]',
                                'in' => 'query',
                                'required' => false,
                                'schema' => [
                                    'type' => 'string',
                                    'enum' => ['asc', 'desc'],
                                ],
                            ],
                            [
                                'name' => 'page',
                                'in' => 'query',
                                'required' => false,
                                'schema' => [
                                    'type' => 'integer',
                                    'default' => 1,
                                ],
                                'description' => 'The collection page number',
                            ],
                        ],
                    ]),
                ],
            ]),
            'components' => [
                'schemas' => new \ArrayObject([
                    'Dummy' => new \ArrayObject([
                        'type' => 'object',
                        'description' => 'This is a dummy.',
                        'properties' => [
                            'name' => new \ArrayObject([
                                'description' => 'This is a name.',
                                'type' => 'string',
                            ]),
                        ],
                    ]),
                ]),
            ],
        ];

        $this->assertEquals($expected, $normalizer->normalize($documentation));
    }

    public function testNormalizeWithSubResource(): void
    {
        $this->doTestNormalizeWithSubResource();
    }

    public function testLegacytNormalizeWithSubResource(): void
    {
        $formatProviderProphecy = $this->prophesize(OperationAwareFormatsProviderInterface::class);
        $formatProviderProphecy->getFormatsFromOperation(Question::class, 'get', OperationType::ITEM)->willReturn(['json' => ['application/json'], 'csv' => ['text/csv']]);
        $formatProviderProphecy->getFormatsFromOperation(Answer::class, 'get', OperationType::SUBRESOURCE)->willReturn(['xml' => ['text/xml']]);

        $this->doTestNormalizeWithSubResource($formatProviderProphecy->reveal());
    }

    private function doTestNormalizeWithSubResource(OperationAwareFormatsProviderInterface $formatProvider = null): void
    {
        $documentation = new Documentation(new ResourceNameCollection([Question::class]), 'Test API', 'This is a test API.', '1.2.3');

        $propertyNameCollectionFactoryProphecy = $this->prophesize(PropertyNameCollectionFactoryInterface::class);
        $propertyNameCollectionFactoryProphecy->create(Question::class, Argument::cetera())->willReturn(new PropertyNameCollection(['answer']));
        $propertyNameCollectionFactoryProphecy->create(Answer::class, Argument::cetera())->willReturn(new PropertyNameCollection(['content']));

        $questionMetadata = new ResourceMetadata(
            'Question',
            'This is a question.',
            'http://schema.example.com/Question',
            ['get' => ['method' => 'GET', 'input_formats' => ['json' => ['application/json'], 'csv' => ['text/csv']], 'output_formats' => ['json' => ['application/json'], 'csv' => ['text/csv']]]]
        );
        $answerMetadata = new ResourceMetadata(
            'Answer',
            'This is an answer.',
            'http://schema.example.com/Answer',
            [],
            ['get' => ['method' => 'GET']] + self::OPERATION_FORMATS,
            [],
            ['get' => ['method' => 'GET', 'input_formats' => ['xml' => ['text/xml']], 'output_formats' => ['xml' => ['text/xml']]]]
        );
        $resourceMetadataFactoryProphecy = $this->prophesize(ResourceMetadataFactoryInterface::class);
        $resourceMetadataFactoryProphecy->create(Question::class)->willReturn($questionMetadata);
        $resourceMetadataFactoryProphecy->create(Answer::class)->willReturn($answerMetadata);

        $subresourceMetadata = new SubresourceMetadata(Answer::class, false);
        $propertyMetadataFactoryProphecy = $this->prophesize(PropertyMetadataFactoryInterface::class);
        $propertyMetadataFactoryProphecy->create(Question::class, 'answer', Argument::cetera())->willReturn(new PropertyMetadata(new Type(Type::BUILTIN_TYPE_OBJECT, false, Question::class, true, null, new Type(Type::BUILTIN_TYPE_OBJECT, false, Answer::class)), 'This is a name.', true, true, true, true, false, false, null, null, [], $subresourceMetadata));
        $propertyMetadataFactoryProphecy->create(Answer::class, 'content', Argument::cetera())->willReturn(new PropertyMetadata(new Type(Type::BUILTIN_TYPE_OBJECT, false, Question::class, true, null, new Type(Type::BUILTIN_TYPE_OBJECT, false, Answer::class)), 'This is a name.', true, true, true, true, false, false, null, null, []));

        $routeCollection = new RouteCollection();
        $routeCollection->add('api_questions_answer_get_subresource', new Route('/api/questions/{id}/answer.{_format}'));
        $routeCollection->add('api_questions_get_item', new Route('/api/questions/{id}.{_format}'));

        $routerProphecy = $this->prophesize(RouterInterface::class);
        $routerProphecy->getRouteCollection()->willReturn($routeCollection);

        $operationPathResolver = new RouterOperationPathResolver($routerProphecy->reveal(), new CustomOperationPathResolver(new OperationPathResolver(new UnderscorePathSegmentNameGenerator())));

        $resourceMetadataFactory = $resourceMetadataFactoryProphecy->reveal();
        $propertyNameCollectionFactory = $propertyNameCollectionFactoryProphecy->reveal();
        $propertyMetadataFactory = $propertyMetadataFactoryProphecy->reveal();

        $subresourceOperationFactory = new SubresourceOperationFactory($resourceMetadataFactory, $propertyNameCollectionFactory, $propertyMetadataFactory, new UnderscorePathSegmentNameGenerator());

        $normalizer = new DocumentationNormalizer(
            $resourceMetadataFactory,
            $propertyNameCollectionFactory,
            $propertyMetadataFactory,
            null,
            null,
            $operationPathResolver,
            null,
            null,
            null,
            false,
            '',
            '',
            '',
            '',
            [],
            [],
            $subresourceOperationFactory,
            true,
            'page',
            false,
            'itemsPerPage',
            $formatProvider ?? [],
            false,
            'pagination',
            ['spec_version' => 3]
        );

        $expected = [
            'openapi' => '3.0.2',
            'info' => [
                'title' => 'Test API',
                'description' => 'This is a test API.',
                'version' => '1.2.3',
            ],
            'paths' => new \ArrayObject([
                '/api/questions/{id}' => [
                    'get' => new \ArrayObject([
                        'tags' => ['Question'],
                        'operationId' => 'getQuestionItem',
                        'summary' => 'Retrieves a Question resource.',
                        'parameters' => [
                            [
                                'name' => 'id',
                                'in' => 'path',
                                'schema' => ['type' => 'string'],
                                'required' => true,
                            ],
                        ],
                        'responses' => [
                            '200' => [
                                'description' => 'Question resource response',
                                'content' => [
                                    'application/json' => [
                                        'schema' => ['$ref' => '#/components/schemas/Question'],
                                    ],
                                    'text/csv' => [
                                        'schema' => ['$ref' => '#/components/schemas/Question'],
                                    ],
                                ],
                            ],
                            '404' => ['description' => 'Resource not found'],
                        ],
                    ]),
                ],
                '/api/questions/{id}/answer' => new \ArrayObject([
                    'get' => new \ArrayObject([
                        'tags' => ['Answer', 'Question'],
                        'operationId' => 'api_questions_answer_get_subresource',
                        'summary' => 'Retrieves a Answer resource.',
                        'responses' => [
                            '200' => [
                                'description' => 'Answer resource response',
                                'content' => [
                                    'text/xml' => [
                                        'schema' => ['$ref' => '#/components/schemas/Answer'],
                                    ],
                                ],
                            ],
                            '404' => ['description' => 'Resource not found'],
                        ],
                        'parameters' => [
                            [
                                'name' => 'id',
                                'in' => 'path',
                                'schema' => ['type' => 'string'],
                                'required' => true,
                            ],
                        ],
                    ]),
                ]),
            ]),
            'components' => [
                'schemas' => new \ArrayObject([
                    'Question' => new \ArrayObject([
                        'type' => 'object',
                        'description' => 'This is a question.',
                        'externalDocs' => ['url' => 'http://schema.example.com/Question'],
                        'properties' => [
                            'answer' => new \ArrayObject([
                                'type' => 'array',
                                'description' => 'This is a name.',
                                'items' => ['$ref' => '#/components/schemas/Answer'],
                            ]),
                        ],
                    ]),
                    'Answer' => new \ArrayObject([
                        'type' => 'object',
                        'description' => 'This is an answer.',
                        'externalDocs' => ['url' => 'http://schema.example.com/Answer'],
                        'properties' => [
                            'content' => new \ArrayObject([
                                'type' => 'array',
                                'description' => 'This is a name.',
                                'items' => ['$ref' => '#/components/schemas/Answer'],
                            ]),
                        ],
                    ]),
                ]),
            ],
        ];

        $this->assertEquals($expected, $normalizer->normalize($documentation));
    }

    public function testNormalizeWithPropertyOpenApiContext(): void
    {
        $documentation = new Documentation(new ResourceNameCollection([Dummy::class]), 'Test API', 'This is a test API.', '1.2.3');

        $propertyNameCollectionFactoryProphecy = $this->prophesize(PropertyNameCollectionFactoryInterface::class);
        $propertyNameCollectionFactoryProphecy->create(Dummy::class, Argument::cetera())->willReturn(new PropertyNameCollection(['id', 'name']));

        $dummyMetadata = new ResourceMetadata(
            'Dummy',
            'This is a dummy.',
            'http://schema.example.com/Dummy',
            ['get' => ['method' => 'GET'] + self::OPERATION_FORMATS]
        );
        $resourceMetadataFactoryProphecy = $this->prophesize(ResourceMetadataFactoryInterface::class);
        $resourceMetadataFactoryProphecy->create(Dummy::class)->willReturn($dummyMetadata);

        $propertyMetadataFactoryProphecy = $this->prophesize(PropertyMetadataFactoryInterface::class);
        $propertyMetadataFactoryProphecy->create(Dummy::class, 'id', Argument::cetera())->willReturn(new PropertyMetadata(new Type(Type::BUILTIN_TYPE_INT), 'This is an id.', true, false));
        $propertyMetadataFactoryProphecy->create(Dummy::class, 'name', Argument::cetera())->willReturn(new PropertyMetadata(new Type(Type::BUILTIN_TYPE_STRING), 'This is a name.', true, true, true, true, false, false, null, null, ['openapi_context' => ['type' => 'string', 'enum' => ['one', 'two'], 'example' => 'one']]));

        $operationPathResolver = new CustomOperationPathResolver(new OperationPathResolver(new UnderscorePathSegmentNameGenerator()));

        $normalizer = new DocumentationNormalizer(
            $resourceMetadataFactoryProphecy->reveal(),
            $propertyNameCollectionFactoryProphecy->reveal(),
            $propertyMetadataFactoryProphecy->reveal(),
            null,
            null,
            $operationPathResolver,
            null,
            null,
            null,
            false,
            '',
            '',
            '',
            '',
            [],
            [],
            null,
            true,
            'page',
            false,
            'itemsPerPage',
            [],
            false,
            'pagination',
            ['spec_version' => 3]
        );

        $expected = [
            'openapi' => '3.0.2',
            'servers' => [['url' => '/app_dev.php/']],
            'info' => [
                'title' => 'Test API',
                'description' => 'This is a test API.',
                'version' => '1.2.3',
            ],
            'paths' => new \ArrayObject([
                '/dummies/{id}' => [
                    'get' => new \ArrayObject([
                        'tags' => ['Dummy'],
                        'operationId' => 'getDummyItem',
                        'summary' => 'Retrieves a Dummy resource.',
                        'parameters' => [
                            [
                                'name' => 'id',
                                'in' => 'path',
                                'schema' => ['type' => 'string'],
                                'required' => true,
                            ],
                        ],
                        'responses' => [
                            '200' => [
                                'description' => 'Dummy resource response',
                                'content' => [
                                    'application/ld+json' => [
                                        'schema' => ['$ref' => '#/components/schemas/Dummy'],
                                    ],
                                ],
                            ],
                            '404' => ['description' => 'Resource not found'],
                        ],
                    ]),
                ],
            ]),
            'components' => [
                'schemas' => new \ArrayObject([
                    'Dummy' => new \ArrayObject([
                        'type' => 'object',
                        'description' => 'This is a dummy.',
                        'externalDocs' => ['url' => 'http://schema.example.com/Dummy'],
                        'properties' => [
                            'id' => new \ArrayObject([
                                'type' => 'integer',
                                'description' => 'This is an id.',
                                'readOnly' => true,
                            ]),
                            'name' => new \ArrayObject([
                                'type' => 'string',
                                'description' => 'This is a name.',
                                'enum' => ['one', 'two'],
                                'example' => 'one',
                            ]),
                        ],
                    ]),
                ]),
            ],
        ];

        $this->assertEquals($expected, $normalizer->normalize($documentation, DocumentationNormalizer::FORMAT, ['base_url' => '/app_dev.php/']));
    }

    public function testNormalizeWithPaginationClientEnabled(): void
    {
        $documentation = new Documentation(new ResourceNameCollection([Dummy::class]), 'Test API', 'This is a test API.', '1.2.3');

        $propertyNameCollectionFactoryProphecy = $this->prophesize(PropertyNameCollectionFactoryInterface::class);
        $propertyNameCollectionFactoryProphecy->create(Dummy::class, Argument::type('array'))->willReturn(new PropertyNameCollection(['id', 'name']));

        $dummyMetadata = new ResourceMetadata(
            'Dummy',
            'This is a dummy.',
            'http://schema.example.com/Dummy',
            [],
            ['get' => ['method' => 'GET', 'pagination_client_enabled' => true] + self::OPERATION_FORMATS]
        );
        $resourceMetadataFactoryProphecy = $this->prophesize(ResourceMetadataFactoryInterface::class);
        $resourceMetadataFactoryProphecy->create(Dummy::class)->willReturn($dummyMetadata);

        $propertyMetadataFactoryProphecy = $this->prophesize(PropertyMetadataFactoryInterface::class);
        $propertyMetadataFactoryProphecy->create(Dummy::class, 'id', Argument::type('array'))->willReturn(new PropertyMetadata(new Type(Type::BUILTIN_TYPE_INT), 'This is an id.', true, false));
        $propertyMetadataFactoryProphecy->create(Dummy::class, 'name', Argument::type('array'))->willReturn(new PropertyMetadata(new Type(Type::BUILTIN_TYPE_STRING), 'This is a name.', true, true, true, true, false, false, null, null, ['openapi_context' => ['type' => 'string', 'enum' => ['one', 'two'], 'example' => 'one']]));

        $operationPathResolver = new CustomOperationPathResolver(new OperationPathResolver(new UnderscorePathSegmentNameGenerator()));

        $normalizer = new DocumentationNormalizer(
            $resourceMetadataFactoryProphecy->reveal(),
            $propertyNameCollectionFactoryProphecy->reveal(),
            $propertyMetadataFactoryProphecy->reveal(),
            null,
            null,
            $operationPathResolver,
            null,
            null,
            null,
            false,
            '',
            '',
            '',
            '',
            [],
            [],
            null,
            true,
            'page',
            false,
            'itemsPerPage',
            [],
            false,
            'pagination',
            ['spec_version' => 3]
        );

        $expected = [
            'openapi' => '3.0.2',
            'servers' => [['url' => '/app_dev.php/']],
            'info' => [
                'title' => 'Test API',
                'description' => 'This is a test API.',
                'version' => '1.2.3',
            ],
            'paths' => new \ArrayObject([
                '/dummies' => [
                    'get' => new \ArrayObject([
                        'tags' => ['Dummy'],
                        'operationId' => 'getDummyCollection',
                        'summary' => 'Retrieves the collection of Dummy resources.',
                        'parameters' => [
                            [
                                'name' => 'page',
                                'in' => 'query',
                                'required' => false,
                                'schema' => [
                                    'type' => 'integer',
                                    'default' => 1,
                                ],
                                'description' => 'The collection page number',
                            ],
                            [
                                'name' => 'pagination',
                                'in' => 'query',
                                'required' => false,
                                'schema' => ['type' => 'boolean'],
                                'description' => 'Enable or disable pagination',
                            ],
                        ],
                        'responses' => [
                            '200' => [
                                'description' => 'Dummy collection response',
                                'content' => [
                                    'application/ld+json' => [
                                        'schema' => [
                                            'type' => 'array',
                                            'items' => ['$ref' => '#/components/schemas/Dummy'],
                                        ],
                                    ],
                                ],
                            ],
                        ],
                    ]),
                ],
            ]),
            'components' => [
                'schemas' => new \ArrayObject([
                    'Dummy' => new \ArrayObject([
                        'type' => 'object',
                        'description' => 'This is a dummy.',
                        'externalDocs' => ['url' => 'http://schema.example.com/Dummy'],
                        'properties' => [
                            'id' => new \ArrayObject([
                                'type' => 'integer',
                                'description' => 'This is an id.',
                                'readOnly' => true,
                            ]),
                            'name' => new \ArrayObject([
                                'type' => 'string',
                                'description' => 'This is a name.',
                                'enum' => ['one', 'two'],
                                'example' => 'one',
                            ]),
                        ],
                    ]),
                ]),
            ],
        ];

        $this->assertEquals($expected, $normalizer->normalize($documentation, DocumentationNormalizer::FORMAT, ['base_url' => '/app_dev.php/']));
    }

    public function testNormalizeWithPaginationCustomDefaultAndMaxItemsPerPage(): void
    {
        $documentation = new Documentation(new ResourceNameCollection([Dummy::class]), 'Test API', 'This is a test API.', '1.2.3');

        $propertyNameCollectionFactoryProphecy = $this->prophesize(PropertyNameCollectionFactoryInterface::class);
        $propertyNameCollectionFactoryProphecy->create(Dummy::class, Argument::type('array'))->willReturn(new PropertyNameCollection(['id', 'name']));

        $dummyMetadata = new ResourceMetadata(
            'Dummy',
            'This is a dummy.',
            'http://schema.example.com/Dummy',
            [],
            ['get' => ['method' => 'GET'] + self::OPERATION_FORMATS],
            ['pagination_client_items_per_page' => true, 'pagination_items_per_page' => 20, 'pagination_maximum_items_per_page' => 80]
        );
        $resourceMetadataFactoryProphecy = $this->prophesize(ResourceMetadataFactoryInterface::class);
        $resourceMetadataFactoryProphecy->create(Dummy::class)->willReturn($dummyMetadata);

        $propertyMetadataFactoryProphecy = $this->prophesize(PropertyMetadataFactoryInterface::class);
        $propertyMetadataFactoryProphecy->create(Dummy::class, 'id', Argument::type('array'))->willReturn(new PropertyMetadata(new Type(Type::BUILTIN_TYPE_INT), 'This is an id.', true, false));
        $propertyMetadataFactoryProphecy->create(Dummy::class, 'name', Argument::type('array'))->willReturn(new PropertyMetadata(new Type(Type::BUILTIN_TYPE_STRING), 'This is a name.', true, true, true, true, false, false, null, null, ['openapi_context' => ['type' => 'string', 'enum' => ['one', 'two'], 'example' => 'one']]));

        $operationPathResolver = new CustomOperationPathResolver(new OperationPathResolver(new UnderscorePathSegmentNameGenerator()));

        $normalizer = new DocumentationNormalizer(
            $resourceMetadataFactoryProphecy->reveal(),
            $propertyNameCollectionFactoryProphecy->reveal(),
            $propertyMetadataFactoryProphecy->reveal(),
            null,
            null,
            $operationPathResolver,
            null,
            null,
            null,
            false,
            '',
            '',
            '',
            '',
            [],
            [],
            null,
            true,
            'page',
            false,
            'itemsPerPage',
            [],
            false,
            'pagination',
            ['spec_version' => 3]
        );

        $expected = [
            'openapi' => '3.0.2',
            'servers' => [['url' => '/app_dev.php/']],
            'info' => [
                'title' => 'Test API',
                'description' => 'This is a test API.',
                'version' => '1.2.3',
            ],
            'paths' => new \ArrayObject([
                '/dummies' => [
                    'get' => new \ArrayObject([
                        'tags' => ['Dummy'],
                        'operationId' => 'getDummyCollection',
                        'summary' => 'Retrieves the collection of Dummy resources.',
                        'parameters' => [
                            [
                                'name' => 'page',
                                'in' => 'query',
                                'required' => false,
                                'schema' => [
                                    'type' => 'integer',
                                    'default' => 1,
                                ],
                                'description' => 'The collection page number',
                            ],
                            [
                                'name' => 'itemsPerPage',
                                'in' => 'query',
                                'required' => false,
                                'schema' => [
                                    'type' => 'integer',
                                    'default' => 20,
                                    'minimum' => 0,
                                    'maximum' => 80,
                                ],
                                'description' => 'The number of items per page',
                            ],
                        ],
                        'responses' => [
                            '200' => [
                                'description' => 'Dummy collection response',
                                'content' => [
                                    'application/ld+json' => [
                                        'schema' => [
                                            'type' => 'array',
                                            'items' => ['$ref' => '#/components/schemas/Dummy'],
                                        ],
                                    ],
                                ],
                            ],
                        ],
                    ]),
                ],
            ]),
            'components' => [
                'schemas' => new \ArrayObject([
                    'Dummy' => new \ArrayObject([
                        'type' => 'object',
                        'description' => 'This is a dummy.',
                        'externalDocs' => ['url' => 'http://schema.example.com/Dummy'],
                        'properties' => [
                            'id' => new \ArrayObject([
                                'type' => 'integer',
                                'description' => 'This is an id.',
                                'readOnly' => true,
                            ]),
                            'name' => new \ArrayObject([
                                'type' => 'string',
                                'description' => 'This is a name.',
                                'enum' => ['one', 'two'],
                                'example' => 'one',
                            ]),
                        ],
                    ]),
                ]),
            ],
        ];

        $this->assertEquals($expected, $normalizer->normalize($documentation, DocumentationNormalizer::FORMAT, ['base_url' => '/app_dev.php/']));
    }

    /**
     * @group legacy
     * @expectedDeprecation The "maximum_items_per_page" option has been deprecated since API Platform 2.5 in favor of "pagination_maximum_items_per_page" and will be removed in API Platform 3.
     */
    public function testLegacyNormalizeWithPaginationCustomDefaultAndMaxItemsPerPage(): void
    {
        $documentation = new Documentation(new ResourceNameCollection([Dummy::class]), 'Test API', 'This is a test API.', '1.2.3');

        $propertyNameCollectionFactoryProphecy = $this->prophesize(PropertyNameCollectionFactoryInterface::class);
        $propertyNameCollectionFactoryProphecy->create(Dummy::class, Argument::type('array'))->willReturn(new PropertyNameCollection(['id', 'name']));

        $dummyMetadata = new ResourceMetadata(
            'Dummy',
            'This is a dummy.',
            'http://schema.example.com/Dummy',
            [],
            ['get' => ['method' => 'GET'] + self::OPERATION_FORMATS],
            ['pagination_client_items_per_page' => true, 'pagination_items_per_page' => 20, 'maximum_items_per_page' => 80]
        );
        $resourceMetadataFactoryProphecy = $this->prophesize(ResourceMetadataFactoryInterface::class);
        $resourceMetadataFactoryProphecy->create(Dummy::class)->willReturn($dummyMetadata);

        $propertyMetadataFactoryProphecy = $this->prophesize(PropertyMetadataFactoryInterface::class);
        $propertyMetadataFactoryProphecy->create(Dummy::class, 'id', Argument::type('array'))->willReturn(new PropertyMetadata(new Type(Type::BUILTIN_TYPE_INT), 'This is an id.', true, false));
        $propertyMetadataFactoryProphecy->create(Dummy::class, 'name', Argument::type('array'))->willReturn(new PropertyMetadata(new Type(Type::BUILTIN_TYPE_STRING), 'This is a name.', true, true, true, true, false, false, null, null, ['openapi_context' => ['type' => 'string', 'enum' => ['one', 'two'], 'example' => 'one']]));

        $operationPathResolver = new CustomOperationPathResolver(new OperationPathResolver(new UnderscorePathSegmentNameGenerator()));

        $normalizer = new DocumentationNormalizer(
            $resourceMetadataFactoryProphecy->reveal(),
            $propertyNameCollectionFactoryProphecy->reveal(),
            $propertyMetadataFactoryProphecy->reveal(),
            null,
            null,
            $operationPathResolver,
            null,
            null,
            null,
            false,
            '',
            '',
            '',
            '',
            [],
            [],
            null,
            true,
            'page',
            false,
            'itemsPerPage',
            [],
            false,
            'pagination',
            ['spec_version' => 3]
        );

        $expected = [
            'openapi' => '3.0.2',
            'servers' => [['url' => '/app_dev.php/']],
            'info' => [
                'title' => 'Test API',
                'description' => 'This is a test API.',
                'version' => '1.2.3',
            ],
            'paths' => new \ArrayObject([
                '/dummies' => [
                    'get' => new \ArrayObject([
                        'tags' => ['Dummy'],
                        'operationId' => 'getDummyCollection',
                        'summary' => 'Retrieves the collection of Dummy resources.',
                        'parameters' => [
                            [
                                'name' => 'page',
                                'in' => 'query',
                                'required' => false,
                                'schema' => [
                                    'type' => 'integer',
                                    'default' => 1,
                                ],
                                'description' => 'The collection page number',
                            ],
                            [
                                'name' => 'itemsPerPage',
                                'in' => 'query',
                                'required' => false,
                                'schema' => [
                                    'type' => 'integer',
                                    'default' => 20,
                                    'minimum' => 0,
                                    'maximum' => 80,
                                ],
                                'description' => 'The number of items per page',
                            ],
                        ],
                        'responses' => [
                            '200' => [
                                'description' => 'Dummy collection response',
                                'content' => [
                                    'application/ld+json' => [
                                        'schema' => [
                                            'type' => 'array',
                                            'items' => ['$ref' => '#/components/schemas/Dummy'],
                                        ],
                                    ],
                                ],
                            ],
                        ],
                    ]),
                ],
            ]),
            'components' => [
                'schemas' => new \ArrayObject([
                    'Dummy' => new \ArrayObject([
                        'type' => 'object',
                        'description' => 'This is a dummy.',
                        'externalDocs' => ['url' => 'http://schema.example.com/Dummy'],
                        'properties' => [
                            'id' => new \ArrayObject([
                                'type' => 'integer',
                                'description' => 'This is an id.',
                                'readOnly' => true,
                            ]),
                            'name' => new \ArrayObject([
                                'type' => 'string',
                                'description' => 'This is a name.',
                                'enum' => ['one', 'two'],
                                'example' => 'one',
                            ]),
                        ],
                    ]),
                ]),
            ],
        ];

        $this->assertEquals($expected, $normalizer->normalize($documentation, DocumentationNormalizer::FORMAT, ['base_url' => '/app_dev.php/']));
    }

    public function testNormalizeWithCustomFormatsDefinedAtOperationLevel(): void
    {
        $this->doTestNormalizeWithCustomFormatsDefinedAtOperationLevel();
    }

    public function testLegacyNormalizeWithCustomFormatsDefinedAtOperationLevel(): void
    {
        $formatProviderProphecy = $this->prophesize(OperationAwareFormatsProviderInterface::class);
        $formatProviderProphecy->getFormatsFromOperation(Dummy::class, 'get', OperationType::ITEM)->willReturn(['jsonapi' => ['application/vnd.api+json']]);
        $formatProviderProphecy->getFormatsFromOperation(Dummy::class, 'put', OperationType::ITEM)->willReturn(['json' => ['application/json'], 'csv' => ['text/csv']]);
        $formatProviderProphecy->getFormatsFromOperation(Dummy::class, 'get', OperationType::COLLECTION)->willReturn(['xml' => ['application/xml', 'text/xml']]);
        $formatProviderProphecy->getFormatsFromOperation(Dummy::class, 'post', OperationType::COLLECTION)->willReturn(['xml' => ['text/xml'], 'csv' => ['text/csv']]);

        $this->doTestNormalizeWithCustomFormatsDefinedAtOperationLevel($formatProviderProphecy->reveal());
    }

    private function doTestNormalizeWithCustomFormatsDefinedAtOperationLevel(OperationAwareFormatsProviderInterface $formatsProvider = null): void
    {
        $documentation = new Documentation(new ResourceNameCollection([Dummy::class]), 'Test API', 'This is a test API.', '1.2.3');

        $propertyNameCollectionFactoryProphecy = $this->prophesize(PropertyNameCollectionFactoryInterface::class);
        $propertyNameCollectionFactoryProphecy->create(Dummy::class, Argument::cetera())->willReturn(new PropertyNameCollection(['id', 'name']));

        $dummyMetadata = new ResourceMetadata(
            'Dummy',
            'This is a dummy.',
            'http://schema.example.com/Dummy',
            [
                'get' => ['method' => 'GET', 'output_formats' => ['jsonapi' => ['application/vnd.api+json']]],
                'put' => ['method' => 'PUT', 'output_formats' => ['json' => ['application/json'], 'csv' => ['text/csv']], 'input_formats' => ['json' => ['application/json'], 'csv' => ['text/csv']]], ],
            [
                'get' => ['method' => 'GET', 'output_formats' => ['xml' => ['application/xml', 'text/xml']]],
                'post' => ['method' => 'POST', 'output_formats' => ['xml' => ['text/xml'], 'csv' => ['text/csv']], 'input_formats' => ['xml' => ['text/xml'], 'csv' => ['text/csv']]],
            ]
        );
        $resourceMetadataFactoryProphecy = $this->prophesize(ResourceMetadataFactoryInterface::class);
        $resourceMetadataFactoryProphecy->create(Dummy::class)->willReturn($dummyMetadata);

        $propertyMetadataFactoryProphecy = $this->prophesize(PropertyMetadataFactoryInterface::class);
        $propertyMetadataFactoryProphecy->create(Dummy::class, 'id', Argument::cetera())->willReturn(new PropertyMetadata(new Type(Type::BUILTIN_TYPE_INT), 'This is an id.', true, false, null, null, null, true));
        $propertyMetadataFactoryProphecy->create(Dummy::class, 'name', Argument::cetera())->willReturn(new PropertyMetadata(new Type(Type::BUILTIN_TYPE_STRING), 'This is a name.', true, true, true, true, false, false, null, null, []));

        $operationPathResolver = new OperationPathResolver(new UnderscorePathSegmentNameGenerator());

        $normalizer = new DocumentationNormalizer(
            $resourceMetadataFactoryProphecy->reveal(),
            $propertyNameCollectionFactoryProphecy->reveal(),
            $propertyMetadataFactoryProphecy->reveal(),
            null,
            null,
            $operationPathResolver,
            null,
            null,
            null, false,
            '',
            '',
            '',
            '',
            [],
            [],
            null,
            false,
            'page',
            false,
            'itemsPerPage',
            $formatsProvider ?? [],
            false,
            'pagination',
            ['spec_version' => 3]
        );

        $expected = [
            'openapi' => '3.0.2',
            'info' => [
                'title' => 'Test API',
                'description' => 'This is a test API.',
                'version' => '1.2.3',
            ],
            'paths' => new \ArrayObject([
                '/dummies' => [
                    'get' => new \ArrayObject([
                        'tags' => ['Dummy'],
                        'operationId' => 'getDummyCollection',
                        'summary' => 'Retrieves the collection of Dummy resources.',
                        'parameters' => [],
                        'responses' => [
                            200 => [
                                'description' => 'Dummy collection response',
                                'content' => [
                                    'application/xml' => [
                                        'schema' => [
                                            'type' => 'array',
                                            'items' => ['$ref' => '#/components/schemas/Dummy'],
                                        ],
                                    ],
                                    'text/xml' => [
                                        'schema' => [
                                            'type' => 'array',
                                            'items' => ['$ref' => '#/components/schemas/Dummy'],
                                        ],
                                    ],
                                ],
                            ],
                        ],
                    ]),
                    'post' => new \ArrayObject([
                        'tags' => ['Dummy'],
                        'operationId' => 'postDummyCollection',
                        'summary' => 'Creates a Dummy resource.',
                        'requestBody' => [
                            'content' => [
                                'text/xml' => [
                                    'schema' => ['$ref' => '#/components/schemas/Dummy'],
                                ],
                                'text/csv' => [
                                    'schema' => ['$ref' => '#/components/schemas/Dummy'],
                                ],
                            ],
                            'description' => 'The new Dummy resource',
                        ],
                        'responses' => [
                            201 => [
                                'description' => 'Dummy resource created',
                                'content' => [
                                    'text/xml' => [
                                        'schema' => ['$ref' => '#/components/schemas/Dummy'],
                                    ],
                                    'text/csv' => [
                                        'schema' => ['$ref' => '#/components/schemas/Dummy'],
                                    ],
                                ],
                                'links' => [
                                    'GetDummyItem' => [
                                        'operationId' => 'getDummyItem',
                                        'parameters' => ['id' => '$response.body#/id'],
                                        'description' => 'The `id` value returned in the response can be used as the `id` parameter in `GET /dummies/{id}`.',
                                    ],
                                ],
                            ],
                            400 => ['description' => 'Invalid input'],
                            404 => ['description' => 'Resource not found'],
                        ],
                    ]),
                ],
                '/dummies/{id}' => [
                    'get' => new \ArrayObject([
                        'tags' => ['Dummy'],
                        'operationId' => 'getDummyItem',
                        'summary' => 'Retrieves a Dummy resource.',
                        'parameters' => [
                            [
                                'name' => 'id',
                                'in' => 'path',
                                'schema' => ['type' => 'string'],
                                'required' => true,
                            ],
                        ],
                        'responses' => [
                            200 => [
                                'description' => 'Dummy resource response',
                                'content' => [
                                    'application/vnd.api+json' => [
                                        'schema' => ['$ref' => '#/components/schemas/Dummy'],
                                    ],
                                ],
                            ],
                            404 => ['description' => 'Resource not found'],
                        ],
                    ]),
                    'put' => new \ArrayObject([
                        'tags' => ['Dummy'],
                        'operationId' => 'putDummyItem',
                        'summary' => 'Replaces the Dummy resource.',
                        'parameters' => [
                            [
                                'name' => 'id',
                                'in' => 'path',
                                'schema' => ['type' => 'string'],
                                'required' => true,
                            ],
                        ],
                        'requestBody' => [
                            'content' => [
                                'application/json' => [
                                    'schema' => ['$ref' => '#/components/schemas/Dummy'],
                                ],
                                'text/csv' => [
                                    'schema' => ['$ref' => '#/components/schemas/Dummy'],
                                ],
                            ],
                            'description' => 'The updated Dummy resource',
                        ],
                        'responses' => [
                            200 => [
                                'description' => 'Dummy resource updated',
                                'content' => [
                                    'application/json' => [
                                        'schema' => ['$ref' => '#/components/schemas/Dummy'],
                                    ],
                                    'text/csv' => [
                                        'schema' => ['$ref' => '#/components/schemas/Dummy'],
                                    ],
                                ],
                            ],
                            400 => ['description' => 'Invalid input'],
                            404 => ['description' => 'Resource not found'],
                        ],
                    ]),
                ],
            ]),
            'components' => [
                'schemas' => new \ArrayObject([
                    'Dummy' => new \ArrayObject([
                        'type' => 'object',
                        'description' => 'This is a dummy.',
                        'externalDocs' => ['url' => 'http://schema.example.com/Dummy'],
                        'properties' => [
                            'id' => new \ArrayObject([
                                'type' => 'integer',
                                'description' => 'This is an id.',
                                'readOnly' => true,
                            ]),
                            'name' => new \ArrayObject([
                                'type' => 'string',
                                'description' => 'This is a name.',
                            ]),
                        ],
                    ]),
                ]),
            ],
        ];

        $this->assertEquals($expected, $normalizer->normalize($documentation, DocumentationNormalizer::FORMAT, ['base_url' => '/']));
    }
}<|MERGE_RESOLUTION|>--- conflicted
+++ resolved
@@ -110,17 +110,10 @@
         $resourceMetadataFactoryProphecy->create(Dummy::class)->willReturn($dummyMetadata);
 
         $propertyMetadataFactoryProphecy = $this->prophesize(PropertyMetadataFactoryInterface::class);
-<<<<<<< HEAD
-        $propertyMetadataFactoryProphecy->create(Dummy::class, 'id')->shouldBeCalled()->willReturn(new PropertyMetadata(new Type(Type::BUILTIN_TYPE_INT), 'This is an id.', true, false, null, null, null, true, null, null, null, null, null, null, null, ['minLength' => 3, 'maxLength' => 20, 'pattern' => '^dummyPattern$']));
-        $propertyMetadataFactoryProphecy->create(Dummy::class, 'name')->shouldBeCalled()->willReturn(new PropertyMetadata(new Type(Type::BUILTIN_TYPE_STRING), 'This is a name.', true, true, true, true, false, false, null, null, [], null, null, null, null));
-        $propertyMetadataFactoryProphecy->create(Dummy::class, 'description')->shouldBeCalled()->willReturn(new PropertyMetadata(new Type(Type::BUILTIN_TYPE_STRING), 'This is an initializable but not writable property.', true, false, true, true, false, false, null, null, [], null, true));
-        $propertyMetadataFactoryProphecy->create(Dummy::class, 'dummyDate')->shouldBeCalled()->willReturn(new PropertyMetadata(new Type(Type::BUILTIN_TYPE_OBJECT, true, \DateTime::class), 'This is a \DateTimeInterface object.', true, true, true, true, false, false, null, null, []));
-=======
-        $propertyMetadataFactoryProphecy->create(Dummy::class, 'id', Argument::cetera())->willReturn(new PropertyMetadata(new Type(Type::BUILTIN_TYPE_INT), 'This is an id.', true, false, null, null, null, true));
-        $propertyMetadataFactoryProphecy->create(Dummy::class, 'name', Argument::cetera())->willReturn(new PropertyMetadata(new Type(Type::BUILTIN_TYPE_STRING), 'This is a name.', true, true, true, true, false, false, null, null, []));
-        $propertyMetadataFactoryProphecy->create(Dummy::class, 'description', Argument::cetera())->willReturn(new PropertyMetadata(new Type(Type::BUILTIN_TYPE_STRING), 'This is an initializable but not writable property.', true, false, true, true, false, false, null, null, [], null, true));
-        $propertyMetadataFactoryProphecy->create(Dummy::class, 'dummyDate', Argument::cetera())->willReturn(new PropertyMetadata(new Type(Type::BUILTIN_TYPE_OBJECT, true, \DateTime::class), 'This is a \DateTimeInterface object.', true, true, true, true, false, false, null, null, []));
->>>>>>> 48fc5bb7
+        $propertyMetadataFactoryProphecy->create(Dummy::class, 'id', Argument::cetera())->shouldBeCalled()->willReturn(new PropertyMetadata(new Type(Type::BUILTIN_TYPE_INT), 'This is an id.', true, false, null, null, null, true, null, null, null, null, null, null, null, ['minLength' => 3, 'maxLength' => 20, 'pattern' => '^dummyPattern$']));
+        $propertyMetadataFactoryProphecy->create(Dummy::class, 'name', Argument::cetera())->shouldBeCalled()->willReturn(new PropertyMetadata(new Type(Type::BUILTIN_TYPE_STRING), 'This is a name.', true, true, true, true, false, false, null, null, [], null, null, null, null));
+        $propertyMetadataFactoryProphecy->create(Dummy::class, 'description', Argument::cetera())->shouldBeCalled()->willReturn(new PropertyMetadata(new Type(Type::BUILTIN_TYPE_STRING), 'This is an initializable but not writable property.', true, false, true, true, false, false, null, null, [], null, true));
+        $propertyMetadataFactoryProphecy->create(Dummy::class, 'dummyDate', Argument::cetera())->shouldBeCalled()->willReturn(new PropertyMetadata(new Type(Type::BUILTIN_TYPE_OBJECT, true, \DateTime::class), 'This is a \DateTimeInterface object.', true, true, true, true, false, false, null, null, []));
 
         $operationPathResolver = new CustomOperationPathResolver(new OperationPathResolver(new UnderscorePathSegmentNameGenerator()));
 
