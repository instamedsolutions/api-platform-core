<?php

/*
 * This file is part of the API Platform project.
 *
 * (c) Kévin Dunglas <dunglas@gmail.com>
 *
 * For the full copyright and license information, please view the LICENSE
 * file that was distributed with this source code.
 */

declare(strict_types=1);

namespace ApiPlatform\Core\Tests\Swagger\Serializer;

use ApiPlatform\Core\Api\FilterCollection;
use ApiPlatform\Core\Api\OperationAwareFormatsProviderInterface;
use ApiPlatform\Core\Api\OperationMethodResolverInterface;
use ApiPlatform\Core\Api\OperationType;
use ApiPlatform\Core\Api\ResourceClassResolverInterface;
use ApiPlatform\Core\Api\UrlGeneratorInterface;
use ApiPlatform\Core\Bridge\Symfony\Routing\RouterOperationPathResolver;
use ApiPlatform\Core\Documentation\Documentation;
use ApiPlatform\Core\Exception\InvalidArgumentException;
use ApiPlatform\Core\Metadata\Property\Factory\PropertyMetadataFactoryInterface;
use ApiPlatform\Core\Metadata\Property\Factory\PropertyNameCollectionFactoryInterface;
use ApiPlatform\Core\Metadata\Property\PropertyMetadata;
use ApiPlatform\Core\Metadata\Property\PropertyNameCollection;
use ApiPlatform\Core\Metadata\Property\SubresourceMetadata;
use ApiPlatform\Core\Metadata\Resource\Factory\ResourceMetadataFactoryInterface;
use ApiPlatform\Core\Metadata\Resource\ResourceMetadata;
use ApiPlatform\Core\Metadata\Resource\ResourceNameCollection;
use ApiPlatform\Core\Operation\Factory\SubresourceOperationFactory;
use ApiPlatform\Core\Operation\UnderscorePathSegmentNameGenerator;
use ApiPlatform\Core\PathResolver\CustomOperationPathResolver;
use ApiPlatform\Core\PathResolver\OperationPathResolver;
use ApiPlatform\Core\PathResolver\OperationPathResolverInterface;
use ApiPlatform\Core\Swagger\Serializer\DocumentationNormalizer;
use ApiPlatform\Core\Tests\Fixtures\DummyFilter;
use ApiPlatform\Core\Tests\Fixtures\TestBundle\Entity\Answer;
use ApiPlatform\Core\Tests\Fixtures\TestBundle\Entity\Dummy;
use ApiPlatform\Core\Tests\Fixtures\TestBundle\Entity\Question;
use ApiPlatform\Core\Tests\Fixtures\TestBundle\Entity\RelatedDummy;
use PHPUnit\Framework\TestCase;
use Prophecy\Argument;
use Psr\Container\ContainerInterface;
use Symfony\Component\PropertyInfo\Type;
use Symfony\Component\Routing\Route;
use Symfony\Component\Routing\RouteCollection;
use Symfony\Component\Routing\RouterInterface;
use Symfony\Component\Serializer\NameConverter\NameConverterInterface;
use Symfony\Component\Serializer\Normalizer\AbstractNormalizer;

/**
 * @author Amrouche Hamza <hamza.simperfit@gmail.com>
 * @author Kévin Dunglas <dunglas@gmail.com>
 */
class DocumentationNormalizerTest extends TestCase
{
    /**
     * @group legacy
     * @expectedDeprecation Passing an instance of ApiPlatform\Core\Api\UrlGeneratorInterface to ApiPlatform\Core\Swagger\Serializer\DocumentationNormalizer::__construct() is deprecated since version 2.1 and will be removed in 3.0.
     */
    public function testLegacyConstruct()
    {
        $normalizer = new DocumentationNormalizer(
            $this->prophesize(ResourceMetadataFactoryInterface::class)->reveal(),
            $this->prophesize(PropertyNameCollectionFactoryInterface::class)->reveal(),
            $this->prophesize(PropertyMetadataFactoryInterface::class)->reveal(),
            $this->prophesize(ResourceClassResolverInterface::class)->reveal(),
            $this->prophesize(OperationMethodResolverInterface::class)->reveal(),
            $this->prophesize(OperationPathResolverInterface::class)->reveal(),
            $this->prophesize(UrlGeneratorInterface::class)->reveal()
        );

        $this->assertInstanceOf(DocumentationNormalizer::class, $normalizer);
    }

    public function testNormalize()
    {
        $documentation = new Documentation(new ResourceNameCollection([Dummy::class]), 'Test API', 'This is a test API.', '1.2.3', ['jsonld' => ['application/ld+json']]);

        $propertyNameCollectionFactoryProphecy = $this->prophesize(PropertyNameCollectionFactoryInterface::class);
        $propertyNameCollectionFactoryProphecy->create(Dummy::class, [])->shouldBeCalled()->willReturn(new PropertyNameCollection(['id', 'name', 'description']));

        $dummyMetadata = new ResourceMetadata('Dummy', 'This is a dummy.', 'http://schema.example.com/Dummy', ['get' => ['method' => 'GET'], 'put' => ['method' => 'PUT']], ['get' => ['method' => 'GET'], 'post' => ['method' => 'POST'], 'custom' => ['method' => 'GET', 'path' => '/foo'], 'custom2' => ['method' => 'POST', 'path' => '/foo']], ['pagination_client_items_per_page' => true]);
        $resourceMetadataFactoryProphecy = $this->prophesize(ResourceMetadataFactoryInterface::class);
        $resourceMetadataFactoryProphecy->create(Dummy::class)->shouldBeCalled()->willReturn($dummyMetadata);

        $propertyMetadataFactoryProphecy = $this->prophesize(PropertyMetadataFactoryInterface::class);
        $propertyMetadataFactoryProphecy->create(Dummy::class, 'id')->shouldBeCalled()->willReturn(new PropertyMetadata(new Type(Type::BUILTIN_TYPE_INT), 'This is an id.', true, false));
        $propertyMetadataFactoryProphecy->create(Dummy::class, 'name')->shouldBeCalled()->willReturn(new PropertyMetadata(new Type(Type::BUILTIN_TYPE_STRING), 'This is a name.', true, true, true, true, false, false, null, null, []));
        $propertyMetadataFactoryProphecy->create(Dummy::class, 'description')->shouldBeCalled()->willReturn(new PropertyMetadata(new Type(Type::BUILTIN_TYPE_STRING), 'This is an initializable but not writable property.', true, false, true, true, false, false, null, null, [], null, true));
        $resourceClassResolverProphecy = $this->prophesize(ResourceClassResolverInterface::class);
        $resourceClassResolverProphecy->isResourceClass(Dummy::class)->willReturn(true);

        $operationMethodResolverProphecy = $this->prophesize(OperationMethodResolverInterface::class);
        $operationMethodResolverProphecy->getItemOperationMethod(Dummy::class, 'get')->shouldBeCalled()->willReturn('GET');
        $operationMethodResolverProphecy->getItemOperationMethod(Dummy::class, 'put')->shouldBeCalled()->willReturn('PUT');
        $operationMethodResolverProphecy->getCollectionOperationMethod(Dummy::class, 'get')->shouldBeCalled()->willReturn('GET');
        $operationMethodResolverProphecy->getCollectionOperationMethod(Dummy::class, 'post')->shouldBeCalled()->willReturn('POST');
        $operationMethodResolverProphecy->getCollectionOperationMethod(Dummy::class, 'custom')->shouldBeCalled()->willReturn('GET');
        $operationMethodResolverProphecy->getCollectionOperationMethod(Dummy::class, 'custom2')->shouldBeCalled()->willReturn('POST');

        $operationPathResolver = new CustomOperationPathResolver(new OperationPathResolver(new UnderscorePathSegmentNameGenerator()));

        $normalizer = new DocumentationNormalizer(
            $resourceMetadataFactoryProphecy->reveal(),
            $propertyNameCollectionFactoryProphecy->reveal(),
            $propertyMetadataFactoryProphecy->reveal(),
            $resourceClassResolverProphecy->reveal(),
            $operationMethodResolverProphecy->reveal(),
            $operationPathResolver
        );

        $expected = [
            'swagger' => '2.0',
            'basePath' => '/app_dev.php/',
            'info' => [
                'title' => 'Test API',
                'description' => 'This is a test API.',
                'version' => '1.2.3',
            ],
            'paths' => new \ArrayObject([
                '/dummies' => [
                    'get' => new \ArrayObject([
                        'tags' => ['Dummy'],
                        'operationId' => 'getDummyCollection',
                        'produces' => ['application/ld+json'],
                        'summary' => 'Retrieves the collection of Dummy resources.',
                        'parameters' => [
                            [
                                'name' => 'page',
                                'in' => 'query',
                                'required' => false,
                                'type' => 'integer',
                                'description' => 'The collection page number',
                            ],
                            [
                                'name' => 'itemsPerPage',
                                'in' => 'query',
                                'required' => false,
                                'type' => 'integer',
                                'description' => 'The number of items per page',
                            ],
                        ],
                        'responses' => [
                            200 => [
                                'description' => 'Dummy collection response',
                                'schema' => [
                                    'type' => 'array',
                                    'items' => ['$ref' => '#/definitions/Dummy'],
                                ],
                            ],
                        ],
                    ]),
                    'post' => new \ArrayObject([
                        'tags' => ['Dummy'],
                        'operationId' => 'postDummyCollection',
                        'consumes' => ['application/ld+json'],
                        'produces' => ['application/ld+json'],
                        'summary' => 'Creates a Dummy resource.',
                        'parameters' => [
                            [
                                'name' => 'dummy',
                                'in' => 'body',
                                'description' => 'The new Dummy resource',
                                'schema' => ['$ref' => '#/definitions/Dummy'],
                            ],
                        ],
                        'responses' => [
                            201 => [
                                'description' => 'Dummy resource created',
                                'schema' => ['$ref' => '#/definitions/Dummy'],
                            ],
                            400 => ['description' => 'Invalid input'],
                            404 => ['description' => 'Resource not found'],
                        ],
                    ]),
                ],
                '/dummies/{id}' => [
                    'get' => new \ArrayObject([
                        'tags' => ['Dummy'],
                        'operationId' => 'getDummyItem',
                        'produces' => ['application/ld+json'],
                        'summary' => 'Retrieves a Dummy resource.',
                        'parameters' => [
                            [
                                'name' => 'id',
                                'in' => 'path',
                                'type' => 'string',
                                'required' => true,
                            ],
                        ],
                        'responses' => [
                            200 => [
                                'description' => 'Dummy resource response',
                                'schema' => ['$ref' => '#/definitions/Dummy'],
                            ],
                            404 => ['description' => 'Resource not found'],
                        ],
                    ]),
                    'put' => new \ArrayObject([
                        'tags' => ['Dummy'],
                        'operationId' => 'putDummyItem',
                        'consumes' => ['application/ld+json'],
                        'produces' => ['application/ld+json'],
                        'summary' => 'Replaces the Dummy resource.',
                        'parameters' => [
                            [
                                'name' => 'id',
                                'in' => 'path',
                                'type' => 'string',
                                'required' => true,
                            ],
                            [
                                'name' => 'dummy',
                                'in' => 'body',
                                'description' => 'The updated Dummy resource',
                                'schema' => ['$ref' => '#/definitions/Dummy'],
                            ],
                        ],
                        'responses' => [
                            200 => [
                                'description' => 'Dummy resource updated',
                                'schema' => ['$ref' => '#/definitions/Dummy'],
                            ],
                            400 => ['description' => 'Invalid input'],
                            404 => ['description' => 'Resource not found'],
                        ],
                    ]),
                ],
                '/foo' => [
                    'get' => new \ArrayObject([
                        'tags' => ['Dummy'],
                        'operationId' => 'customDummyCollection',
                        'produces' => ['application/ld+json'],
                        'summary' => 'Retrieves the collection of Dummy resources.',
                        'parameters' => [
                            [
                                'name' => 'page',
                                'in' => 'query',
                                'required' => false,
                                'type' => 'integer',
                                'description' => 'The collection page number',
                            ],
                            [
                                'name' => 'itemsPerPage',
                                'in' => 'query',
                                'required' => false,
                                'type' => 'integer',
                                'description' => 'The number of items per page',
                            ],
                        ],
                        'responses' => [
                            200 => [
                                'description' => 'Dummy collection response',
                                'schema' => [
                                    'type' => 'array',
                                    'items' => ['$ref' => '#/definitions/Dummy'],
                                ],
                            ],
                        ],
                    ]),
                    'post' => new \ArrayObject([
                        'tags' => ['Dummy'],
                        'operationId' => 'custom2DummyCollection',
                        'produces' => ['application/ld+json'],
                        'consumes' => ['application/ld+json'],
                        'summary' => 'Creates a Dummy resource.',
                        'parameters' => [
                            [
                                'name' => 'dummy',
                                'in' => 'body',
                                'description' => 'The new Dummy resource',
                                'schema' => ['$ref' => '#/definitions/Dummy'],
                            ],
                        ],
                        'responses' => [
                            201 => [
                                'description' => 'Dummy resource created',
                                'schema' => ['$ref' => '#/definitions/Dummy'],
                            ],
                            400 => ['description' => 'Invalid input'],
                            404 => ['description' => 'Resource not found'],
                        ],
                    ]),
                ],
            ]),
            'definitions' => new \ArrayObject([
                'Dummy' => new \ArrayObject([
                    'type' => 'object',
                    'description' => 'This is a dummy.',
                    'externalDocs' => ['url' => 'http://schema.example.com/Dummy'],
                    'properties' => [
                        'id' => new \ArrayObject([
                            'type' => 'integer',
                            'description' => 'This is an id.',
                            'readOnly' => true,
                        ]),
                        'name' => new \ArrayObject([
                            'type' => 'string',
                            'description' => 'This is a name.',
                        ]),
                        'description' => new \ArrayObject([
                            'type' => 'string',
                            'description' => 'This is an initializable but not writable property.',
                        ]),
                    ],
                ]),
            ]),
        ];

        $this->assertEquals($expected, $normalizer->normalize($documentation, DocumentationNormalizer::FORMAT, ['base_url' => '/app_dev.php/']));
    }

    public function testNormalizeWithNameConverter()
    {
        $documentation = new Documentation(new ResourceNameCollection([Dummy::class]), 'Dummy API', 'This is a dummy API', '1.2.3', ['jsonld' => ['application/ld+json']]);

        $propertyNameCollectionFactoryProphecy = $this->prophesize(PropertyNameCollectionFactoryInterface::class);
        $propertyNameCollectionFactoryProphecy->create(Dummy::class, [])->shouldBeCalled()->willReturn(new PropertyNameCollection(['name', 'nameConverted']));

        $dummyMetadata = new ResourceMetadata('Dummy', 'This is a dummy.', null, ['get' => ['method' => 'GET']], [], []);

        $resourceMetadataFactoryProphecy = $this->prophesize(ResourceMetadataFactoryInterface::class);
        $resourceMetadataFactoryProphecy->create(Dummy::class)->shouldBeCalled()->willReturn($dummyMetadata);

        $propertyMetadataFactoryProphecy = $this->prophesize(PropertyMetadataFactoryInterface::class);
        $propertyMetadataFactoryProphecy->create(Dummy::class, 'name')->shouldBeCalled()->willReturn(new PropertyMetadata(new Type(Type::BUILTIN_TYPE_STRING), 'This is a name.', true, true, null, null, false));
        $propertyMetadataFactoryProphecy->create(Dummy::class, 'nameConverted')->shouldBeCalled()->willReturn(new PropertyMetadata(new Type(Type::BUILTIN_TYPE_STRING), 'This is a converted name.', true, true, null, null, false));

        $resourceClassResolverProphecy = $this->prophesize(ResourceClassResolverInterface::class);
        $resourceClassResolverProphecy->isResourceClass(Dummy::class)->willReturn(true);

        $operationMethodResolverProphecy = $this->prophesize(OperationMethodResolverInterface::class);
        $operationMethodResolverProphecy->getItemOperationMethod(Dummy::class, 'get')->shouldBeCalled()->willReturn('GET');

        $nameConverterProphecy = $this->prophesize(NameConverterInterface::class);
        $nameConverterProphecy->normalize('name')->willReturn('name')->shouldBeCalled();
        $nameConverterProphecy->normalize('nameConverted')->willReturn('name_converted')->shouldBeCalled();

        $operationPathResolver = new CustomOperationPathResolver(new OperationPathResolver(new UnderscorePathSegmentNameGenerator()));

        $normalizer = new DocumentationNormalizer(
            $resourceMetadataFactoryProphecy->reveal(),
            $propertyNameCollectionFactoryProphecy->reveal(),
            $propertyMetadataFactoryProphecy->reveal(),
            $resourceClassResolverProphecy->reveal(),
            $operationMethodResolverProphecy->reveal(),
            $operationPathResolver,
            null,
            null,
            $nameConverterProphecy->reveal(),
            true,
            'oauth2',
            'application',
            '/oauth/v2/token',
            '/oauth/v2/auth',
            ['scope param']
        );

        $expected = [
            'swagger' => '2.0',
            'basePath' => '/',
            'info' => [
                'title' => 'Dummy API',
                'description' => 'This is a dummy API',
                'version' => '1.2.3',
            ],
            'paths' => new \ArrayObject([
                '/dummies/{id}' => [
                    'get' => new \ArrayObject([
                        'tags' => ['Dummy'],
                        'operationId' => 'getDummyItem',
                        'produces' => ['application/ld+json'],
                        'summary' => 'Retrieves a Dummy resource.',
                        'parameters' => [
                            [
                                'name' => 'id',
                                'in' => 'path',
                                'type' => 'string',
                                'required' => true,
                            ],
                        ],
                        'responses' => [
                            200 => [
                                'description' => 'Dummy resource response',
                                'schema' => ['$ref' => '#/definitions/Dummy'],
                            ],
                            404 => ['description' => 'Resource not found'],
                        ],
                    ]),
                ],
            ]),
            'definitions' => new \ArrayObject([
                'Dummy' => new \ArrayObject([
                    'type' => 'object',
                    'description' => 'This is a dummy.',
                    'properties' => [
                        'name' => new \ArrayObject([
                            'type' => 'string',
                            'description' => 'This is a name.',
                        ]),
                        'name_converted' => new \ArrayObject([
                            'type' => 'string',
                            'description' => 'This is a converted name.',
                        ]),
                    ],
                ]),
            ]),
            'securityDefinitions' => [
                'oauth' => [
                    'type' => 'oauth2',
                    'description' => 'OAuth client_credentials Grant',
                    'flow' => 'application',
                    'tokenUrl' => '/oauth/v2/token',
                    'authorizationUrl' => '/oauth/v2/auth',
                    'scopes' => ['scope param'],
                ],
            ],
            'security' => [['oauth' => []]],
        ];

        $this->assertEquals($expected, $normalizer->normalize($documentation));
    }

    public function testNormalizeWithApiKeysEnabled()
    {
        $documentation = new Documentation(new ResourceNameCollection([Dummy::class]), 'Test API', 'This is a test API.', '1.2.3', ['jsonld' => ['application/ld+json']]);

        $propertyNameCollectionFactoryProphecy = $this->prophesize(PropertyNameCollectionFactoryInterface::class);
        $propertyNameCollectionFactoryProphecy->create(Dummy::class, [])->shouldBeCalled()->willReturn(new PropertyNameCollection(['name']));

        $dummyMetadata = new ResourceMetadata('Dummy', 'This is a dummy.', null, ['get' => ['method' => 'GET']], [], []);

        $resourceMetadataFactoryProphecy = $this->prophesize(ResourceMetadataFactoryInterface::class);
        $resourceMetadataFactoryProphecy->create(Dummy::class)->shouldBeCalled()->willReturn($dummyMetadata);

        $propertyMetadataFactoryProphecy = $this->prophesize(PropertyMetadataFactoryInterface::class);
        $propertyMetadataFactoryProphecy->create(Dummy::class, 'name')->shouldBeCalled()->willReturn(new PropertyMetadata(new Type(Type::BUILTIN_TYPE_STRING), 'This is a name.', true, true, null, null, false));

        $resourceClassResolverProphecy = $this->prophesize(ResourceClassResolverInterface::class);
        $resourceClassResolverProphecy->isResourceClass(Dummy::class)->willReturn(true);

        $operationMethodResolverProphecy = $this->prophesize(OperationMethodResolverInterface::class);
        $operationMethodResolverProphecy->getItemOperationMethod(Dummy::class, 'get')->shouldBeCalled()->willReturn('GET');

        $operationPathResolver = new CustomOperationPathResolver(new OperationPathResolver(new UnderscorePathSegmentNameGenerator()));

        $apiKeysConfiguration = [
            'header' => [
                'type' => 'header',
                'name' => 'Authorization',
            ],
            'query' => [
                'type' => 'query',
                'name' => 'key',
            ],
        ];

        $normalizer = new DocumentationNormalizer(
            $resourceMetadataFactoryProphecy->reveal(),
            $propertyNameCollectionFactoryProphecy->reveal(),
            $propertyMetadataFactoryProphecy->reveal(),
            $resourceClassResolverProphecy->reveal(),
            $operationMethodResolverProphecy->reveal(),
            $operationPathResolver,
            null,
            null,
            null,
            false,
            null,
            null,
            null,
            null,
            [],
            $apiKeysConfiguration
        );

        $expected = [
            'swagger' => '2.0',
            'basePath' => '/app_dev.php/',
            'info' => [
                'title' => 'Test API',
                'description' => 'This is a test API.',
                'version' => '1.2.3',
            ],
            'paths' => new \ArrayObject([
                '/dummies/{id}' => [
                    'get' => new \ArrayObject([
                        'tags' => ['Dummy'],
                        'operationId' => 'getDummyItem',
                        'produces' => ['application/ld+json'],
                        'summary' => 'Retrieves a Dummy resource.',
                        'parameters' => [
                            [
                                'name' => 'id',
                                'in' => 'path',
                                'type' => 'string',
                                'required' => true,
                            ],
                        ],
                        'responses' => [
                            200 => [
                                'description' => 'Dummy resource response',
                                'schema' => ['$ref' => '#/definitions/Dummy'],
                            ],
                            404 => ['description' => 'Resource not found'],
                        ],
                    ]),
                ],
            ]),
            'definitions' => new \ArrayObject([
                'Dummy' => new \ArrayObject([
                    'type' => 'object',
                    'description' => 'This is a dummy.',
                    'properties' => [
                        'name' => new \ArrayObject([
                            'type' => 'string',
                            'description' => 'This is a name.',
                        ]),
                    ],
                ]),
            ]),
            'securityDefinitions' => [
                'header' => [
                    'type' => 'apiKey',
                    'in' => 'header',
                    'description' => 'Value for the Authorization header',
                    'name' => 'Authorization',
                ],
                'query' => [
                    'type' => 'apiKey',
                    'in' => 'query',
                    'description' => 'Value for the key query parameter',
                    'name' => 'key',
                ],
            ],
            'security' => [
                ['header' => []],
                ['query' => []],
            ],
        ];

        $this->assertEquals($expected, $normalizer->normalize($documentation, DocumentationNormalizer::FORMAT, ['base_url' => '/app_dev.php/']));
    }

    public function testNormalizeWithOnlyNormalizationGroups()
    {
        $title = 'Test API';
        $description = 'This is a test API.';
        $formats = ['jsonld' => ['application/ld+json']];
        $version = '1.2.3';
        $documentation = new Documentation(new ResourceNameCollection([Dummy::class]), $title, $description, $version, $formats);
        $groups = ['dummy', 'foo', 'bar'];

        $ref = 'Dummy-'.implode('_', $groups);

        $propertyNameCollectionFactoryProphecy = $this->prophesize(PropertyNameCollectionFactoryInterface::class);
        $propertyNameCollectionFactoryProphecy->create(Dummy::class, ['serializer_groups' => $groups])->shouldBeCalled(1)->willReturn(new PropertyNameCollection(['gerard']));
        $propertyNameCollectionFactoryProphecy->create(Dummy::class, [])->shouldBeCalled()->willReturn(new PropertyNameCollection(['name']));

        $dummyMetadata = new ResourceMetadata(
            'Dummy',
            'This is a dummy.',
            'http://schema.example.com/Dummy',
            [
                'get' => ['method' => 'GET'],
                'put' => ['method' => 'PUT', 'normalization_context' => [AbstractNormalizer::GROUPS => $groups]],
            ],
            [
                'get' => ['method' => 'GET'],
                'post' => ['method' => 'POST'],
            ],
            []
        );
        $resourceMetadataFactoryProphecy = $this->prophesize(ResourceMetadataFactoryInterface::class);
        $resourceMetadataFactoryProphecy->create(Dummy::class)->shouldBeCalled()->willReturn($dummyMetadata);

        $propertyMetadataFactoryProphecy = $this->prophesize(PropertyMetadataFactoryInterface::class);
        $propertyMetadataFactoryProphecy->create(Dummy::class, 'name')->shouldBeCalled()->willReturn(new PropertyMetadata(new Type(Type::BUILTIN_TYPE_STRING), 'This is a name.', true, true, true, true, false, false, null, null, []));
        $propertyMetadataFactoryProphecy->create(Dummy::class, 'gerard')->shouldBeCalled()->willReturn(new PropertyMetadata(new Type(Type::BUILTIN_TYPE_STRING), 'This is a gerard.', true, true, true, true, false, false, null, null, []));

        $resourceClassResolverProphecy = $this->prophesize(ResourceClassResolverInterface::class);
        $resourceClassResolverProphecy->isResourceClass(Dummy::class)->willReturn(true);

        $operationMethodResolverProphecy = $this->prophesize(OperationMethodResolverInterface::class);
        $operationMethodResolverProphecy->getItemOperationMethod(Dummy::class, 'get')->shouldBeCalled()->willReturn('GET');
        $operationMethodResolverProphecy->getItemOperationMethod(Dummy::class, 'put')->shouldBeCalled()->willReturn('PUT');
        $operationMethodResolverProphecy->getCollectionOperationMethod(Dummy::class, 'get')->shouldBeCalled()->willReturn('GET');
        $operationMethodResolverProphecy->getCollectionOperationMethod(Dummy::class, 'post')->shouldBeCalled()->willReturn('POST');

        $operationPathResolver = new CustomOperationPathResolver(new OperationPathResolver(new UnderscorePathSegmentNameGenerator()));

        $normalizer = new DocumentationNormalizer(
            $resourceMetadataFactoryProphecy->reveal(),
            $propertyNameCollectionFactoryProphecy->reveal(),
            $propertyMetadataFactoryProphecy->reveal(),
            $resourceClassResolverProphecy->reveal(),
            $operationMethodResolverProphecy->reveal(),
            $operationPathResolver
        );

        $expected = [
            'swagger' => '2.0',
            'basePath' => '/',
            'info' => [
                'title' => 'Test API',
                'description' => 'This is a test API.',
                'version' => '1.2.3',
            ],
            'paths' => new \ArrayObject([
                '/dummies' => [
                    'get' => new \ArrayObject([
                        'tags' => [
                            'Dummy',
                        ],
                        'operationId' => 'getDummyCollection',
                        'produces' => ['application/ld+json'],
                        'summary' => 'Retrieves the collection of Dummy resources.',
                        'parameters' => [
                            [
                                'name' => 'page',
                                'in' => 'query',
                                'required' => false,
                                'type' => 'integer',
                                'description' => 'The collection page number',
                            ],
                        ],
                        'responses' => [
                            200 => [
                                'description' => 'Dummy collection response',
                                'schema' => [
                                    'type' => 'array',
                                    'items' => ['$ref' => '#/definitions/Dummy'],
                                ],
                            ],
                        ],
                    ]),
                    'post' => new \ArrayObject([
                        'tags' => ['Dummy'],
                        'operationId' => 'postDummyCollection',
                        'consumes' => ['application/ld+json'],
                        'produces' => ['application/ld+json'],
                        'summary' => 'Creates a Dummy resource.',
                        'parameters' => [[
                            'name' => 'dummy',
                            'in' => 'body',
                            'description' => 'The new Dummy resource',
                            'schema' => ['$ref' => '#/definitions/Dummy'],
                        ]],
                        'responses' => [
                            201 => [
                                'description' => 'Dummy resource created',
                                'schema' => ['$ref' => '#/definitions/Dummy'],
                            ],
                            400 => ['description' => 'Invalid input'],
                            404 => ['description' => 'Resource not found'],
                        ],
                    ]),
                ],
                '/dummies/{id}' => [
                    'get' => new \ArrayObject([
                        'tags' => ['Dummy'],
                        'operationId' => 'getDummyItem',
                        'produces' => ['application/ld+json'],
                        'summary' => 'Retrieves a Dummy resource.',
                        'parameters' => [[
                            'name' => 'id',
                            'in' => 'path',
                            'type' => 'string',
                            'required' => true,
                        ]],
                        'responses' => [
                            200 => [
                                'description' => 'Dummy resource response',
                                'schema' => ['$ref' => '#/definitions/Dummy'],
                            ],
                            404 => ['description' => 'Resource not found'],
                        ],
                    ]),
                    'put' => new \ArrayObject([
                        'tags' => ['Dummy'],
                        'operationId' => 'putDummyItem',
                        'consumes' => ['application/ld+json'],
                        'produces' => ['application/ld+json'],
                        'summary' => 'Replaces the Dummy resource.',
                        'parameters' => [
                            [
                                'name' => 'id',
                                'in' => 'path',
                                'type' => 'string',
                                'required' => true,
                            ],
                            [
                                'name' => 'dummy',
                                'in' => 'body',
                                'description' => 'The updated Dummy resource',
                                'schema' => ['$ref' => '#/definitions/Dummy'],
                            ],
                        ],
                        'responses' => [
                            200 => [
                                'description' => 'Dummy resource updated',
                                'schema' => ['$ref' => '#/definitions/'.$ref],
                            ],
                            400 => ['description' => 'Invalid input'],
                            404 => ['description' => 'Resource not found'],
                        ],
                    ]),
                ],
            ]),
            'definitions' => new \ArrayObject([
                'Dummy' => new \ArrayObject([
                    'type' => 'object',
                    'description' => 'This is a dummy.',
                    'externalDocs' => ['url' => 'http://schema.example.com/Dummy'],
                    'properties' => [
                        'name' => new \ArrayObject([
                            'type' => 'string',
                            'description' => 'This is a name.',
                        ]),
                    ],
                ]),
                $ref => new \ArrayObject([
                    'type' => 'object',
                    'description' => 'This is a dummy.',
                    'externalDocs' => ['url' => 'http://schema.example.com/Dummy'],
                    'properties' => [
                        'gerard' => new \ArrayObject([
                            'type' => 'string',
                            'description' => 'This is a gerard.',
                        ]),
                    ],
                ]),
            ]),
        ];

        $this->assertEquals($expected, $normalizer->normalize($documentation));
    }

    public function testNormalizeWithSwaggerDefinitionName()
    {
        $documentation = new Documentation(new ResourceNameCollection([Dummy::class]), 'Test API', 'This is a test API.', '1.2.3', ['jsonld' => ['application/ld+json']]);

        $propertyNameCollectionFactoryProphecy = $this->prophesize(PropertyNameCollectionFactoryInterface::class);
        $propertyNameCollectionFactoryProphecy->create(Dummy::class, [])->shouldBeCalled()->willReturn(new PropertyNameCollection(['id']));

        $dummyMetadata = new ResourceMetadata(
            'Dummy',
            'This is a dummy.',
            'http://schema.example.com/Dummy',
            [
                'get' => [
                    'method' => 'GET',
                    'normalization_context' => [
                        DocumentationNormalizer::SWAGGER_DEFINITION_NAME => 'Read',
                    ],
                ],
            ]
        );
        $resourceMetadataFactoryProphecy = $this->prophesize(ResourceMetadataFactoryInterface::class);
        $resourceMetadataFactoryProphecy->create(Dummy::class)->shouldBeCalled()->willReturn($dummyMetadata);

        $propertyMetadataFactoryProphecy = $this->prophesize(PropertyMetadataFactoryInterface::class);
        $propertyMetadataFactoryProphecy->create(Dummy::class, 'id')->shouldBeCalled()->willReturn(new PropertyMetadata(new Type(Type::BUILTIN_TYPE_INT), 'This is an id.', true, false));
        $resourceClassResolverProphecy = $this->prophesize(ResourceClassResolverInterface::class);
        $resourceClassResolverProphecy->isResourceClass(Dummy::class)->willReturn(true);

        $operationMethodResolverProphecy = $this->prophesize(OperationMethodResolverInterface::class);
        $operationMethodResolverProphecy->getItemOperationMethod(Dummy::class, 'get')->shouldBeCalled()->willReturn('GET');

        $operationPathResolver = new CustomOperationPathResolver(new OperationPathResolver(new UnderscorePathSegmentNameGenerator()));

        $normalizer = new DocumentationNormalizer(
            $resourceMetadataFactoryProphecy->reveal(),
            $propertyNameCollectionFactoryProphecy->reveal(),
            $propertyMetadataFactoryProphecy->reveal(),
            $resourceClassResolverProphecy->reveal(),
            $operationMethodResolverProphecy->reveal(),
            $operationPathResolver
        );

        $expected = [
            'swagger' => '2.0',
            'basePath' => '/app_dev.php/',
            'info' => [
                'title' => 'Test API',
                'description' => 'This is a test API.',
                'version' => '1.2.3',
            ],
            'paths' => new \ArrayObject([
                '/dummies/{id}' => [
                    'get' => new \ArrayObject([
                        'tags' => ['Dummy'],
                        'operationId' => 'getDummyItem',
                        'produces' => ['application/ld+json'],
                        'summary' => 'Retrieves a Dummy resource.',
                        'parameters' => [
                            [
                                'name' => 'id',
                                'in' => 'path',
                                'type' => 'string',
                                'required' => true,
                            ],
                        ],
                        'responses' => [
                            200 => [
                                'description' => 'Dummy resource response',
                                'schema' => ['$ref' => '#/definitions/Dummy-Read'],
                            ],
                            404 => ['description' => 'Resource not found'],
                        ],
                    ]),
                ],
            ]),
            'definitions' => new \ArrayObject([
                'Dummy-Read' => new \ArrayObject([
                    'type' => 'object',
                    'description' => 'This is a dummy.',
                    'externalDocs' => ['url' => 'http://schema.example.com/Dummy'],
                    'properties' => [
                        'id' => new \ArrayObject([
                            'type' => 'integer',
                            'description' => 'This is an id.',
                            'readOnly' => true,
                        ]),
                    ],
                ]),
            ]),
        ];

        $this->assertEquals($expected, $normalizer->normalize($documentation, DocumentationNormalizer::FORMAT, ['base_url' => '/app_dev.php/']));
    }

    public function testNormalizeWithOnlyDenormalizationGroups()
    {
        $title = 'Test API';
        $description = 'This is a test API.';
        $formats = ['jsonld' => ['application/ld+json']];
        $version = '1.2.3';
        $documentation = new Documentation(new ResourceNameCollection([Dummy::class]), $title, $description, $version, $formats);

        $propertyNameCollectionFactoryProphecy = $this->prophesize(PropertyNameCollectionFactoryInterface::class);
        $propertyNameCollectionFactoryProphecy->create(Dummy::class, ['serializer_groups' => 'dummy'])->shouldBeCalled(1)->willReturn(new PropertyNameCollection(['gerard']));
        $propertyNameCollectionFactoryProphecy->create(Dummy::class, [])->shouldBeCalled()->willReturn(new PropertyNameCollection(['name']));

        $dummyMetadata = new ResourceMetadata(
            'Dummy',
            'This is a dummy.',
            'http://schema.example.com/Dummy',
            [
                'get' => ['method' => 'GET'],
                'put' => ['method' => 'PUT', 'denormalization_context' => [AbstractNormalizer::GROUPS => 'dummy']],
            ],
            [
                'get' => ['method' => 'GET'],
                'post' => ['method' => 'POST'],
            ],
            []
        );
        $resourceMetadataFactoryProphecy = $this->prophesize(ResourceMetadataFactoryInterface::class);
        $resourceMetadataFactoryProphecy->create(Dummy::class)->shouldBeCalled()->willReturn($dummyMetadata);

        $propertyMetadataFactoryProphecy = $this->prophesize(PropertyMetadataFactoryInterface::class);
        $propertyMetadataFactoryProphecy->create(Dummy::class, 'name')->shouldBeCalled()->willReturn(new PropertyMetadata(new Type(Type::BUILTIN_TYPE_STRING), 'This is a name.', true, true, true, true, false, false, null, null, []));
        $propertyMetadataFactoryProphecy->create(Dummy::class, 'gerard')->shouldBeCalled()->willReturn(new PropertyMetadata(new Type(Type::BUILTIN_TYPE_STRING), 'This is a gerard.', true, true, true, true, false, false, null, null, []));

        $resourceClassResolverProphecy = $this->prophesize(ResourceClassResolverInterface::class);
        $resourceClassResolverProphecy->isResourceClass(Dummy::class)->willReturn(true);

        $operationMethodResolverProphecy = $this->prophesize(OperationMethodResolverInterface::class);
        $operationMethodResolverProphecy->getItemOperationMethod(Dummy::class, 'get')->shouldBeCalled()->willReturn('GET');
        $operationMethodResolverProphecy->getItemOperationMethod(Dummy::class, 'put')->shouldBeCalled()->willReturn('PUT');
        $operationMethodResolverProphecy->getCollectionOperationMethod(Dummy::class, 'get')->shouldBeCalled()->willReturn('GET');
        $operationMethodResolverProphecy->getCollectionOperationMethod(Dummy::class, 'post')->shouldBeCalled()->willReturn('POST');

        $operationPathResolver = new CustomOperationPathResolver(new OperationPathResolver(new UnderscorePathSegmentNameGenerator()));

        $normalizer = new DocumentationNormalizer(
            $resourceMetadataFactoryProphecy->reveal(),
            $propertyNameCollectionFactoryProphecy->reveal(),
            $propertyMetadataFactoryProphecy->reveal(),
            $resourceClassResolverProphecy->reveal(),
            $operationMethodResolverProphecy->reveal(),
            $operationPathResolver
        );

        $expected = [
            'swagger' => '2.0',
            'basePath' => '/',
            'info' => [
                'title' => 'Test API',
                'description' => 'This is a test API.',
                'version' => '1.2.3',
            ],
            'paths' => new \ArrayObject([
                '/dummies' => [
                    'get' => new \ArrayObject([
                        'tags' => [
                            'Dummy',
                        ],
                        'operationId' => 'getDummyCollection',
                        'produces' => ['application/ld+json'],
                        'summary' => 'Retrieves the collection of Dummy resources.',
                        'parameters' => [
                            [
                                'name' => 'page',
                                'in' => 'query',
                                'required' => false,
                                'type' => 'integer',
                                'description' => 'The collection page number',
                            ],
                        ],
                        'responses' => [
                            200 => [
                                'description' => 'Dummy collection response',
                                'schema' => [
                                    'type' => 'array',
                                    'items' => ['$ref' => '#/definitions/Dummy'],
                                ],
                            ],
                        ],
                    ]),
                    'post' => new \ArrayObject([
                        'tags' => ['Dummy'],
                        'operationId' => 'postDummyCollection',
                        'consumes' => ['application/ld+json'],
                        'produces' => ['application/ld+json'],
                        'summary' => 'Creates a Dummy resource.',
                        'parameters' => [[
                            'name' => 'dummy',
                            'in' => 'body',
                            'description' => 'The new Dummy resource',
                            'schema' => ['$ref' => '#/definitions/Dummy'],
                        ]],
                        'responses' => [
                            201 => [
                                'description' => 'Dummy resource created',
                                'schema' => ['$ref' => '#/definitions/Dummy'],
                            ],
                            400 => ['description' => 'Invalid input'],
                            404 => ['description' => 'Resource not found'],
                        ],
                    ]),
                ],
                '/dummies/{id}' => [
                    'get' => new \ArrayObject([
                        'tags' => ['Dummy'],
                        'operationId' => 'getDummyItem',
                        'produces' => ['application/ld+json'],
                        'summary' => 'Retrieves a Dummy resource.',
                        'parameters' => [[
                            'name' => 'id',
                            'in' => 'path',
                            'type' => 'string',
                            'required' => true,
                        ]],
                        'responses' => [
                            200 => [
                                'description' => 'Dummy resource response',
                                'schema' => ['$ref' => '#/definitions/Dummy'],
                            ],
                            404 => ['description' => 'Resource not found'],
                        ],
                    ]),
                    'put' => new \ArrayObject([
                        'tags' => ['Dummy'],
                        'operationId' => 'putDummyItem',
                        'consumes' => ['application/ld+json'],
                        'produces' => ['application/ld+json'],
                        'summary' => 'Replaces the Dummy resource.',
                        'parameters' => [
                            [
                                'name' => 'id',
                                'in' => 'path',
                                'type' => 'string',
                                'required' => true,
                            ],
                            [
                                'name' => 'dummy',
                                'in' => 'body',
                                'description' => 'The updated Dummy resource',
                                'schema' => ['$ref' => '#/definitions/Dummy-dummy'],
                            ],
                        ],
                        'responses' => [
                            200 => [
                                'description' => 'Dummy resource updated',
                                'schema' => ['$ref' => '#/definitions/Dummy'],
                            ],
                            400 => ['description' => 'Invalid input'],
                            404 => ['description' => 'Resource not found'],
                        ],
                    ]),
                ],
            ]),
            'definitions' => new \ArrayObject([
                'Dummy' => new \ArrayObject([
                    'type' => 'object',
                    'description' => 'This is a dummy.',
                    'externalDocs' => ['url' => 'http://schema.example.com/Dummy'],
                    'properties' => [
                        'name' => new \ArrayObject([
                            'type' => 'string',
                            'description' => 'This is a name.',
                        ]),
                    ],
                ]),
                'Dummy-dummy' => new \ArrayObject([
                    'type' => 'object',
                    'description' => 'This is a dummy.',
                    'externalDocs' => ['url' => 'http://schema.example.com/Dummy'],
                    'properties' => [
                        'gerard' => new \ArrayObject([
                            'type' => 'string',
                            'description' => 'This is a gerard.',
                        ]),
                    ],
                ]),
            ]),
        ];

        $this->assertEquals($expected, $normalizer->normalize($documentation));
    }

    public function testNormalizeWithNormalizationAndDenormalizationGroups()
    {
        $title = 'Test API';
        $description = 'This is a test API.';
        $formats = ['jsonld' => ['application/ld+json']];
        $version = '1.2.3';
        $documentation = new Documentation(new ResourceNameCollection([Dummy::class]), $title, $description, $version, $formats);

        $propertyNameCollectionFactoryProphecy = $this->prophesize(PropertyNameCollectionFactoryInterface::class);
        $propertyNameCollectionFactoryProphecy->create(Dummy::class, ['serializer_groups' => 'dummy'])->shouldBeCalled(1)->willReturn(new PropertyNameCollection(['gerard']));
        $propertyNameCollectionFactoryProphecy->create(Dummy::class, [])->shouldBeCalled()->willReturn(new PropertyNameCollection(['name']));

        $dummyMetadata = new ResourceMetadata(
            'Dummy',
            'This is a dummy.',
            'http://schema.example.com/Dummy',
            [
                'get' => ['method' => 'GET'],
                'put' => [
                    'method' => 'PUT',
                    'normalization_context' => [AbstractNormalizer::GROUPS => 'dummy'], 'denormalization_context' => [AbstractNormalizer::GROUPS => 'dummy'],
                ],
            ],
            [
                'get' => ['method' => 'GET'],
                'post' => ['method' => 'POST'],
            ],
            []
        );
        $resourceMetadataFactoryProphecy = $this->prophesize(ResourceMetadataFactoryInterface::class);
        $resourceMetadataFactoryProphecy->create(Dummy::class)->shouldBeCalled()->willReturn($dummyMetadata);

        $propertyMetadataFactoryProphecy = $this->prophesize(PropertyMetadataFactoryInterface::class);
        $propertyMetadataFactoryProphecy->create(Dummy::class, 'name')->shouldBeCalled()->willReturn(new PropertyMetadata(new Type(Type::BUILTIN_TYPE_STRING), 'This is a name.', true, true, true, true, false, false, null, null, []));
        $propertyMetadataFactoryProphecy->create(Dummy::class, 'gerard')->shouldBeCalled()->willReturn(new PropertyMetadata(new Type(Type::BUILTIN_TYPE_STRING), 'This is a gerard.', true, true, true, true, false, false, null, null, []));

        $resourceClassResolverProphecy = $this->prophesize(ResourceClassResolverInterface::class);
        $resourceClassResolverProphecy->isResourceClass(Dummy::class)->willReturn(true);

        $operationMethodResolverProphecy = $this->prophesize(OperationMethodResolverInterface::class);
        $operationMethodResolverProphecy->getItemOperationMethod(Dummy::class, 'get')->shouldBeCalled()->willReturn('GET');
        $operationMethodResolverProphecy->getItemOperationMethod(Dummy::class, 'put')->shouldBeCalled()->willReturn('PUT');
        $operationMethodResolverProphecy->getCollectionOperationMethod(Dummy::class, 'get')->shouldBeCalled()->willReturn('GET');
        $operationMethodResolverProphecy->getCollectionOperationMethod(Dummy::class, 'post')->shouldBeCalled()->willReturn('POST');

        $operationPathResolver = new CustomOperationPathResolver(new OperationPathResolver(new UnderscorePathSegmentNameGenerator()));

        $normalizer = new DocumentationNormalizer(
            $resourceMetadataFactoryProphecy->reveal(),
            $propertyNameCollectionFactoryProphecy->reveal(),
            $propertyMetadataFactoryProphecy->reveal(),
            $resourceClassResolverProphecy->reveal(),
            $operationMethodResolverProphecy->reveal(),
            $operationPathResolver
        );

        $expected = [
            'swagger' => '2.0',
            'basePath' => '/',
            'info' => [
                'title' => 'Test API',
                'description' => 'This is a test API.',
                'version' => '1.2.3',
            ],
            'paths' => new \ArrayObject([
                '/dummies' => [
                    'get' => new \ArrayObject([
                        'tags' => [
                            'Dummy',
                        ],
                        'operationId' => 'getDummyCollection',
                        'produces' => ['application/ld+json'],
                        'summary' => 'Retrieves the collection of Dummy resources.',
                        'parameters' => [
                            [
                                'name' => 'page',
                                'in' => 'query',
                                'required' => false,
                                'type' => 'integer',
                                'description' => 'The collection page number',
                            ],
                        ],
                        'responses' => [
                            200 => [
                                'description' => 'Dummy collection response',
                                'schema' => [
                                    'type' => 'array',
                                    'items' => ['$ref' => '#/definitions/Dummy'],
                                ],
                            ],
                        ],
                    ]),
                    'post' => new \ArrayObject([
                        'tags' => ['Dummy'],
                        'operationId' => 'postDummyCollection',
                        'consumes' => ['application/ld+json'],
                        'produces' => ['application/ld+json'],
                        'summary' => 'Creates a Dummy resource.',
                        'parameters' => [[
                            'name' => 'dummy',
                            'in' => 'body',
                            'description' => 'The new Dummy resource',
                            'schema' => ['$ref' => '#/definitions/Dummy'],
                        ]],
                        'responses' => [
                            201 => [
                                'description' => 'Dummy resource created',
                                'schema' => ['$ref' => '#/definitions/Dummy'],
                            ],
                            400 => ['description' => 'Invalid input'],
                            404 => ['description' => 'Resource not found'],
                        ],
                    ]),
                ],
                '/dummies/{id}' => [
                    'get' => new \ArrayObject([
                        'tags' => ['Dummy'],
                        'operationId' => 'getDummyItem',
                        'produces' => ['application/ld+json'],
                        'summary' => 'Retrieves a Dummy resource.',
                        'parameters' => [[
                            'name' => 'id',
                            'in' => 'path',
                            'type' => 'string',
                            'required' => true,
                        ]],
                        'responses' => [
                            200 => [
                                'description' => 'Dummy resource response',
                                'schema' => ['$ref' => '#/definitions/Dummy'],
                            ],
                            404 => ['description' => 'Resource not found'],
                        ],
                    ]),
                    'put' => new \ArrayObject([
                        'tags' => ['Dummy'],
                        'operationId' => 'putDummyItem',
                        'consumes' => ['application/ld+json'],
                        'produces' => ['application/ld+json'],
                        'summary' => 'Replaces the Dummy resource.',
                        'parameters' => [
                            [
                                'name' => 'id',
                                'in' => 'path',
                                'type' => 'string',
                                'required' => true,
                            ],
                            [
                                'name' => 'dummy',
                                'in' => 'body',
                                'description' => 'The updated Dummy resource',
                                'schema' => ['$ref' => '#/definitions/Dummy-dummy'],
                            ],
                        ],
                        'responses' => [
                            200 => [
                                'description' => 'Dummy resource updated',
                                'schema' => ['$ref' => '#/definitions/Dummy-dummy'],
                            ],
                            400 => ['description' => 'Invalid input'],
                            404 => ['description' => 'Resource not found'],
                        ],
                    ]),
                ],
            ]),
            'definitions' => new \ArrayObject([
                'Dummy' => new \ArrayObject([
                    'type' => 'object',
                    'description' => 'This is a dummy.',
                    'externalDocs' => ['url' => 'http://schema.example.com/Dummy'],
                    'properties' => [
                        'name' => new \ArrayObject([
                            'type' => 'string',
                            'description' => 'This is a name.',
                        ]),
                    ],
                ]),
                'Dummy-dummy' => new \ArrayObject([
                    'type' => 'object',
                    'description' => 'This is a dummy.',
                    'externalDocs' => ['url' => 'http://schema.example.com/Dummy'],
                    'properties' => [
                        'gerard' => new \ArrayObject([
                            'type' => 'string',
                            'description' => 'This is a gerard.',
                        ]),
                    ],
                ]),
            ]),
        ];

        $this->assertEquals($expected, $normalizer->normalize($documentation));
    }

    public function testFilters()
    {
        $filterLocatorProphecy = $this->prophesize(ContainerInterface::class);
        $filters = [
            'f1' => new DummyFilter(['name' => [
                'property' => 'name',
                'type' => 'string',
                'required' => true,
                'strategy' => 'exact',
                'swagger' => ['x-foo' => 'bar'],
            ]]),
            'f2' => new DummyFilter(['ha' => [
                'property' => 'foo',
                'type' => 'int',
                'required' => false,
                'strategy' => 'partial',
            ]]),
            'f3' => new DummyFilter(['toto' => [
                'property' => 'name',
                'type' => 'array',
                'is_collection' => true,
                'required' => true,
                'strategy' => 'exact',
            ]]),
        ];

        foreach ($filters as $filterId => $filter) {
            $filterLocatorProphecy->has($filterId)->willReturn(true)->shouldBeCalled();
            $filterLocatorProphecy->get($filterId)->willReturn($filter)->shouldBeCalled();
        }

        $filterLocatorProphecy->has('f4')->willReturn(false)->shouldBeCalled();

        $this->normalizeWithFilters($filterLocatorProphecy->reveal());
    }

    /**
     * @group legacy
     * @expectedDeprecation The ApiPlatform\Core\Api\FilterCollection class is deprecated since version 2.1 and will be removed in 3.0. Provide an implementation of Psr\Container\ContainerInterface instead.
     */
    public function testFiltersWithDeprecatedFilterCollection()
    {
        $this->normalizeWithFilters(new FilterCollection([
            'f1' => new DummyFilter(['name' => [
                'property' => 'name',
                'type' => 'string',
                'required' => true,
                'strategy' => 'exact',
                'swagger' => ['x-foo' => 'bar'],
            ]]),
            'f2' => new DummyFilter(['ha' => [
                'property' => 'foo',
                'type' => 'int',
                'required' => false,
                'strategy' => 'partial',
            ]]),
            'f3' => new DummyFilter(['toto' => [
                'property' => 'name',
                'type' => 'array',
                'is_collection' => true,
                'required' => true,
                'strategy' => 'exact',
            ]]),
        ]));
    }

    public function testConstructWithInvalidFilterLocator()
    {
        $this->expectException(InvalidArgumentException::class);
        $this->expectExceptionMessage('The "$filterLocator" argument is expected to be an implementation of the "Psr\\Container\\ContainerInterface" interface or null.');

        new DocumentationNormalizer(
            $this->prophesize(ResourceMetadataFactoryInterface::class)->reveal(),
            $this->prophesize(PropertyNameCollectionFactoryInterface::class)->reveal(),
            $this->prophesize(PropertyMetadataFactoryInterface::class)->reveal(),
            $this->prophesize(ResourceClassResolverInterface::class)->reveal(),
            $this->prophesize(OperationMethodResolverInterface::class)->reveal(),
            $this->prophesize(OperationPathResolverInterface::class)->reveal(),
            null,
            new \ArrayObject()
        );
    }

    public function testSupports()
    {
        $resourceMetadataFactoryProphecy = $this->prophesize(ResourceMetadataFactoryInterface::class);
        $propertyNameCollectionFactoryProphecy = $this->prophesize(PropertyNameCollectionFactoryInterface::class);
        $propertyMetadataFactoryProphecy = $this->prophesize(PropertyMetadataFactoryInterface::class);
        $resourceClassResolverProphecy = $this->prophesize(ResourceClassResolverInterface::class);
        $operationMethodResolverProphecy = $this->prophesize(OperationMethodResolverInterface::class);
        $operationPathResolver = new CustomOperationPathResolver(new OperationPathResolver(new UnderscorePathSegmentNameGenerator()));

        $normalizer = new DocumentationNormalizer(
            $resourceMetadataFactoryProphecy->reveal(),
            $propertyNameCollectionFactoryProphecy->reveal(),
            $propertyMetadataFactoryProphecy->reveal(),
            $resourceClassResolverProphecy->reveal(),
            $operationMethodResolverProphecy->reveal(),
            $operationPathResolver
        );

        $documentation = new Documentation(new ResourceNameCollection([Dummy::class]), 'Test API', 'This is a test API.', '1.2.3', ['jsonld' => ['application/ld+json']]);

        $this->assertTrue($normalizer->supportsNormalization($documentation, 'json'));
        $this->assertFalse($normalizer->supportsNormalization($documentation));
        $this->assertFalse($normalizer->supportsNormalization(new Dummy(), 'json'));
        $this->assertTrue($normalizer->hasCacheableSupportsMethod());
    }

    public function testNoOperations()
    {
        $documentation = new Documentation(new ResourceNameCollection([Dummy::class]), '', '', '0.0.0', ['jsonld' => ['application/ld+json']]);

        $propertyNameCollectionFactoryProphecy = $this->prophesize(PropertyNameCollectionFactoryInterface::class);
        $propertyNameCollectionFactoryProphecy->create(Dummy::class, [])->shouldNotBeCalled();

        $dummyMetadata = new ResourceMetadata(
            'Dummy',
            'This is a dummy.',
            null,
            [],
            [],
            []
        );
        $resourceMetadataFactoryProphecy = $this->prophesize(ResourceMetadataFactoryInterface::class);
        $resourceMetadataFactoryProphecy->create(Dummy::class)->shouldBeCalled()->willReturn($dummyMetadata);

        $propertyMetadataFactoryProphecy = $this->prophesize(PropertyMetadataFactoryInterface::class);
        $propertyMetadataFactoryProphecy->create(Dummy::class, 'name')->shouldNotBeCalled();

        $resourceClassResolverProphecy = $this->prophesize(ResourceClassResolverInterface::class);
        $resourceClassResolverProphecy->isResourceClass(Dummy::class)->willReturn(true);

        $operationMethodResolverProphecy = $this->prophesize(OperationMethodResolverInterface::class);
        $operationMethodResolverProphecy->getCollectionOperationMethod(Dummy::class, 'get')->shouldNotBeCalled();

        $operationPathResolver = new CustomOperationPathResolver(new OperationPathResolver(new UnderscorePathSegmentNameGenerator()));

        $normalizer = new DocumentationNormalizer(
            $resourceMetadataFactoryProphecy->reveal(),
            $propertyNameCollectionFactoryProphecy->reveal(),
            $propertyMetadataFactoryProphecy->reveal(),
            $resourceClassResolverProphecy->reveal(),
            $operationMethodResolverProphecy->reveal(),
            $operationPathResolver
        );

        $expected = [
            'swagger' => '2.0',
            'basePath' => '/',
            'info' => [
                'title' => '',
                'version' => '0.0.0',
            ],
            'paths' => new \ArrayObject([]),
        ];

        $this->assertEquals($expected, $normalizer->normalize($documentation));
    }

    public function testWithCustomMethod()
    {
        $documentation = new Documentation(new ResourceNameCollection([Dummy::class]), '', '', '0.0.0', ['jsonld' => ['application/ld+json']]);

        $propertyNameCollectionFactoryProphecy = $this->prophesize(PropertyNameCollectionFactoryInterface::class);

        $dummyMetadata = new ResourceMetadata(
            'Dummy',
            'This is a dummy.',
            null,
            [],
            ['get' => ['method' => 'FOO']],
            []
        );
        $resourceMetadataFactoryProphecy = $this->prophesize(ResourceMetadataFactoryInterface::class);
        $resourceMetadataFactoryProphecy->create(Dummy::class)->shouldBeCalled()->willReturn($dummyMetadata);

        $propertyMetadataFactoryProphecy = $this->prophesize(PropertyMetadataFactoryInterface::class);

        $resourceClassResolverProphecy = $this->prophesize(ResourceClassResolverInterface::class);
        $resourceClassResolverProphecy->isResourceClass(Dummy::class)->willReturn(true);

        $operationMethodResolverProphecy = $this->prophesize(OperationMethodResolverInterface::class);
        $operationMethodResolverProphecy->getCollectionOperationMethod(Dummy::class, 'get')->shouldBeCalled()->willReturn('FOO');

        $operationPathResolver = new CustomOperationPathResolver(new OperationPathResolver(new UnderscorePathSegmentNameGenerator()));

        $normalizer = new DocumentationNormalizer(
            $resourceMetadataFactoryProphecy->reveal(),
            $propertyNameCollectionFactoryProphecy->reveal(),
            $propertyMetadataFactoryProphecy->reveal(),
            $resourceClassResolverProphecy->reveal(),
            $operationMethodResolverProphecy->reveal(),
            $operationPathResolver
        );

        $expected = [
            'swagger' => '2.0',
            'basePath' => '/',
            'info' => [
                'title' => '',
                'version' => '0.0.0',
            ],
            'paths' => new \ArrayObject([
                '/dummies' => [
                    'foo' => new \ArrayObject([
                        'tags' => ['Dummy'],
                        'operationId' => 'getDummyCollection',
                    ]),
                ],
            ]),
        ];

        $this->assertEquals($expected, $normalizer->normalize($documentation));
    }

    public function testNormalizeWithNestedNormalizationGroups()
    {
        $title = 'Test API';
        $description = 'This is a test API.';
        $formats = ['jsonld' => ['application/ld+json']];
        $version = '1.2.3';
        $documentation = new Documentation(new ResourceNameCollection([Dummy::class]), $title, $description, $version, $formats);
        $groups = ['dummy', 'foo', 'bar'];
        $ref = 'Dummy-'.implode('_', $groups);
        $relatedDummyRef = 'RelatedDummy-'.implode('_', $groups);

        $propertyNameCollectionFactoryProphecy = $this->prophesize(PropertyNameCollectionFactoryInterface::class);
        $propertyNameCollectionFactoryProphecy->create(Dummy::class, ['serializer_groups' => $groups])->shouldBeCalled(1)->willReturn(new PropertyNameCollection(['name', 'relatedDummy']));
        $propertyNameCollectionFactoryProphecy->create(Dummy::class, [])->shouldBeCalled()->willReturn(new PropertyNameCollection(['name']));
        $propertyNameCollectionFactoryProphecy->create(RelatedDummy::class, ['serializer_groups' => $groups])->shouldBeCalled(1)->willReturn(new PropertyNameCollection(['name']));

        $dummyMetadata = new ResourceMetadata(
            'Dummy',
            'This is a dummy.',
            'http://schema.example.com/Dummy',
            [
                'get' => ['method' => 'GET'],
                'put' => ['method' => 'PUT', 'normalization_context' => [AbstractNormalizer::GROUPS => $groups]],
            ],
            [
                'get' => ['method' => 'GET'],
                'post' => ['method' => 'POST'],
            ],
            []
        );

        $relatedDummyMetadata = new ResourceMetadata(
            'RelatedDummy',
            'This is a related dummy.',
            'http://schema.example.com/RelatedDummy',
            [
                'get' => ['method' => 'GET'],
            ],
            [],
            []
        );

        $resourceMetadataFactoryProphecy = $this->prophesize(ResourceMetadataFactoryInterface::class);
        $resourceMetadataFactoryProphecy->create(Dummy::class)->shouldBeCalled()->willReturn($dummyMetadata);
        $resourceMetadataFactoryProphecy->create(RelatedDummy::class)->shouldBeCalled()->willReturn($relatedDummyMetadata);

        $propertyMetadataFactoryProphecy = $this->prophesize(PropertyMetadataFactoryInterface::class);
        $propertyMetadataFactoryProphecy->create(Dummy::class, 'name')->shouldBeCalled()->willReturn(new PropertyMetadata(new Type(Type::BUILTIN_TYPE_STRING), 'This is a name.', true, true, true, true, false, false, null, null, []));
        $propertyMetadataFactoryProphecy->create(Dummy::class, 'relatedDummy')->shouldBeCalled()->willReturn(new PropertyMetadata(new Type(Type::BUILTIN_TYPE_OBJECT, true, RelatedDummy::class), 'This is a related dummy \o/.', true, true, true, true, false, false, null, null, []));
        $propertyMetadataFactoryProphecy->create(RelatedDummy::class, 'name')->shouldBeCalled()->willReturn(new PropertyMetadata(new Type(Type::BUILTIN_TYPE_STRING), 'This is a name.', true, true, true, true, false, false, null, null, []));

        $resourceClassResolverProphecy = $this->prophesize(ResourceClassResolverInterface::class);
        $resourceClassResolverProphecy->isResourceClass(Dummy::class)->willReturn(true);
        $resourceClassResolverProphecy->isResourceClass(RelatedDummy::class)->willReturn(true);

        $operationMethodResolverProphecy = $this->prophesize(OperationMethodResolverInterface::class);
        $operationMethodResolverProphecy->getItemOperationMethod(Dummy::class, 'get')->shouldBeCalled()->willReturn('GET');
        $operationMethodResolverProphecy->getItemOperationMethod(Dummy::class, 'put')->shouldBeCalled()->willReturn('PUT');
        $operationMethodResolverProphecy->getCollectionOperationMethod(Dummy::class, 'get')->shouldBeCalled()->willReturn('GET');
        $operationMethodResolverProphecy->getCollectionOperationMethod(Dummy::class, 'post')->shouldBeCalled()->willReturn('POST');

        $operationPathResolver = new CustomOperationPathResolver(new OperationPathResolver(new UnderscorePathSegmentNameGenerator()));

        $normalizer = new DocumentationNormalizer(
            $resourceMetadataFactoryProphecy->reveal(),
            $propertyNameCollectionFactoryProphecy->reveal(),
            $propertyMetadataFactoryProphecy->reveal(),
            $resourceClassResolverProphecy->reveal(),
            $operationMethodResolverProphecy->reveal(),
            $operationPathResolver
        );

        $expected = [
            'swagger' => '2.0',
            'basePath' => '/',
            'info' => [
                'title' => 'Test API',
                'description' => 'This is a test API.',
                'version' => '1.2.3',
            ],
            'paths' => new \ArrayObject([
                '/dummies' => [
                    'get' => new \ArrayObject([
                        'tags' => [
                            'Dummy',
                        ],
                        'operationId' => 'getDummyCollection',
                        'produces' => ['application/ld+json'],
                        'summary' => 'Retrieves the collection of Dummy resources.',
                        'parameters' => [
                            [
                                'name' => 'page',
                                'in' => 'query',
                                'required' => false,
                                'type' => 'integer',
                                'description' => 'The collection page number',
                            ],
                        ],
                        'responses' => [
                            200 => [
                                'description' => 'Dummy collection response',
                                'schema' => [
                                    'type' => 'array',
                                    'items' => ['$ref' => '#/definitions/Dummy'],
                                ],
                            ],
                        ],
                    ]),
                    'post' => new \ArrayObject([
                        'tags' => ['Dummy'],
                        'operationId' => 'postDummyCollection',
                        'consumes' => ['application/ld+json'],
                        'produces' => ['application/ld+json'],
                        'summary' => 'Creates a Dummy resource.',
                        'parameters' => [[
                            'name' => 'dummy',
                            'in' => 'body',
                            'description' => 'The new Dummy resource',
                            'schema' => ['$ref' => '#/definitions/Dummy'],
                        ]],
                        'responses' => [
                            201 => [
                                'description' => 'Dummy resource created',
                                'schema' => ['$ref' => '#/definitions/Dummy'],
                            ],
                            400 => ['description' => 'Invalid input'],
                            404 => ['description' => 'Resource not found'],
                        ],
                    ]),
                ],
                '/dummies/{id}' => [
                    'get' => new \ArrayObject([
                        'tags' => ['Dummy'],
                        'operationId' => 'getDummyItem',
                        'produces' => ['application/ld+json'],
                        'summary' => 'Retrieves a Dummy resource.',
                        'parameters' => [[
                            'name' => 'id',
                            'in' => 'path',
                            'type' => 'string',
                            'required' => true,
                        ]],
                        'responses' => [
                            200 => [
                                'description' => 'Dummy resource response',
                                'schema' => ['$ref' => '#/definitions/Dummy'],
                            ],
                            404 => ['description' => 'Resource not found'],
                        ],
                    ]),
                    'put' => new \ArrayObject([
                        'tags' => ['Dummy'],
                        'operationId' => 'putDummyItem',
                        'consumes' => ['application/ld+json'],
                        'produces' => ['application/ld+json'],
                        'summary' => 'Replaces the Dummy resource.',
                        'parameters' => [
                            [
                                'name' => 'id',
                                'in' => 'path',
                                'type' => 'string',
                                'required' => true,
                            ],
                            [
                                'name' => 'dummy',
                                'in' => 'body',
                                'description' => 'The updated Dummy resource',
                                'schema' => ['$ref' => '#/definitions/Dummy'],
                            ],
                        ],
                        'responses' => [
                            200 => [
                                'description' => 'Dummy resource updated',
                                'schema' => ['$ref' => '#/definitions/'.$ref],
                            ],
                            400 => ['description' => 'Invalid input'],
                            404 => ['description' => 'Resource not found'],
                        ],
                    ]),
                ],
            ]),
            'definitions' => new \ArrayObject([
                'Dummy' => new \ArrayObject([
                    'type' => 'object',
                    'description' => 'This is a dummy.',
                    'externalDocs' => ['url' => 'http://schema.example.com/Dummy'],
                    'properties' => [
                        'name' => new \ArrayObject([
                            'type' => 'string',
                            'description' => 'This is a name.',
                        ]),
                    ],
                ]),
                $ref => new \ArrayObject([
                    'type' => 'object',
                    'description' => 'This is a dummy.',
                    'externalDocs' => ['url' => 'http://schema.example.com/Dummy'],
                    'properties' => [
                        'name' => new \ArrayObject([
                            'type' => 'string',
                            'description' => 'This is a name.',
                        ]),
                        'relatedDummy' => new \ArrayObject([
                            'description' => 'This is a related dummy \o/.',
                            '$ref' => '#/definitions/'.$relatedDummyRef,
                        ]),
                    ],
                ]),
                $relatedDummyRef => new \ArrayObject([
                    'type' => 'object',
                    'description' => 'This is a related dummy.',
                    'externalDocs' => ['url' => 'http://schema.example.com/RelatedDummy'],
                    'properties' => [
                        'name' => new \ArrayObject([
                            'type' => 'string',
                            'description' => 'This is a name.',
                        ]),
                    ],
                ]),
            ]),
        ];

        $this->assertEquals($expected, $normalizer->normalize($documentation));
    }

    private function normalizeWithFilters($filterLocator)
    {
        $documentation = new Documentation(new ResourceNameCollection([Dummy::class]), '', '', '0.0.0', ['jsonld' => ['application/ld+json']]);

        $propertyNameCollectionFactoryProphecy = $this->prophesize(PropertyNameCollectionFactoryInterface::class);
        $propertyNameCollectionFactoryProphecy->create(Dummy::class, [])->shouldBeCalled()->willReturn(new PropertyNameCollection(['name']));

        $dummyMetadata = new ResourceMetadata(
            'Dummy',
            'This is a dummy.',
            null,
            [],
            ['get' => ['method' => 'GET', 'filters' => ['f1', 'f2', 'f3', 'f4']]],
            []
        );
        $resourceMetadataFactoryProphecy = $this->prophesize(ResourceMetadataFactoryInterface::class);
        $resourceMetadataFactoryProphecy->create(Dummy::class)->shouldBeCalled()->willReturn($dummyMetadata);

        $propertyMetadataFactoryProphecy = $this->prophesize(PropertyMetadataFactoryInterface::class);
        $propertyMetadataFactoryProphecy->create(Dummy::class, 'name')->shouldBeCalled()->willReturn(new PropertyMetadata(new Type(Type::BUILTIN_TYPE_STRING), 'This is a name.', true, true, true, true, false, false, null, null, []));

        $resourceClassResolverProphecy = $this->prophesize(ResourceClassResolverInterface::class);
        $resourceClassResolverProphecy->isResourceClass(Dummy::class)->willReturn(true);

        $operationMethodResolverProphecy = $this->prophesize(OperationMethodResolverInterface::class);
        $operationMethodResolverProphecy->getCollectionOperationMethod(Dummy::class, 'get')->shouldBeCalled()->willReturn('GET');

        $operationPathResolver = new CustomOperationPathResolver(new OperationPathResolver(new UnderscorePathSegmentNameGenerator()));

        $normalizer = new DocumentationNormalizer(
            $resourceMetadataFactoryProphecy->reveal(),
            $propertyNameCollectionFactoryProphecy->reveal(),
            $propertyMetadataFactoryProphecy->reveal(),
            $resourceClassResolverProphecy->reveal(),
            $operationMethodResolverProphecy->reveal(),
            $operationPathResolver,
            null,
            $filterLocator
        );

        $expected = [
            'swagger' => '2.0',
            'basePath' => '/',
            'info' => [
                'title' => '',
                'version' => '0.0.0',
            ],
            'paths' => new \ArrayObject([
                '/dummies' => [
                    'get' => new \ArrayObject([
                        'tags' => ['Dummy'],
                        'operationId' => 'getDummyCollection',
                        'produces' => ['application/ld+json'],
                        'summary' => 'Retrieves the collection of Dummy resources.',
                        'responses' => [
                            200 => [
                                'description' => 'Dummy collection response',
                                'schema' => [
                                    'type' => 'array',
                                    'items' => ['$ref' => '#/definitions/Dummy'],
                                ],
                            ],
                        ],
                        'parameters' => [
                            [
                                'x-foo' => 'bar',
                                'name' => 'name',
                                'in' => 'query',
                                'required' => true,
                                'type' => 'string',
                            ],
                            [
                                'name' => 'ha',
                                'in' => 'query',
                                'required' => false,
                                'type' => 'integer',
                            ],
                            [
                                'name' => 'toto',
                                'in' => 'query',
                                'required' => true,
                                'type' => 'array',
                                'items' => [
                                    'type' => 'string',
                                ],
                                'collectionFormat' => 'csv',
                            ],
                            [
                                'name' => 'page',
                                'in' => 'query',
                                'required' => false,
                                'type' => 'integer',
                                'description' => 'The collection page number',
                            ],
                        ],
                    ]),
                ],
            ]),
            'definitions' => new \ArrayObject([
                'Dummy' => new \ArrayObject([
                    'type' => 'object',
                    'description' => 'This is a dummy.',
                    'properties' => [
                        'name' => new \ArrayObject([
                            'description' => 'This is a name.',
                            'type' => 'string',
                        ]),
                    ],
                ]),
            ]),
        ];

        $this->assertEquals($expected, $normalizer->normalize($documentation));
    }

    public function testNormalizeWithSubResource()
    {
        $documentation = new Documentation(new ResourceNameCollection([Question::class]), 'Test API', 'This is a test API.', '1.2.3', ['jsonld' => ['application/ld+json']]);

        $propertyNameCollectionFactoryProphecy = $this->prophesize(PropertyNameCollectionFactoryInterface::class);
        $propertyNameCollectionFactoryProphecy->create(Question::class, Argument::any())->shouldBeCalled()->willReturn(new PropertyNameCollection(['answer']));
        $propertyNameCollectionFactoryProphecy->create(Answer::class, Argument::any())->shouldBeCalled()->willReturn(new PropertyNameCollection(['content']));

        $questionMetadata = new ResourceMetadata('Question', 'This is a question.', 'http://schema.example.com/Question', ['get' => ['method' => 'GET']]);
        $answerMetadata = new ResourceMetadata('Answer', 'This is an answer.', 'http://schema.example.com/Answer', [], ['get' => ['method' => 'GET']]);
        $resourceMetadataFactoryProphecy = $this->prophesize(ResourceMetadataFactoryInterface::class);
        $resourceMetadataFactoryProphecy->create(Question::class)->shouldBeCalled()->willReturn($questionMetadata);
        $resourceMetadataFactoryProphecy->create(Answer::class)->shouldBeCalled()->willReturn($answerMetadata);

        $subresourceMetadata = new SubresourceMetadata(Answer::class, false);
        $propertyMetadataFactoryProphecy = $this->prophesize(PropertyMetadataFactoryInterface::class);
        $propertyMetadataFactoryProphecy->create(Question::class, 'answer')->shouldBeCalled()->willReturn(new PropertyMetadata(new Type(Type::BUILTIN_TYPE_OBJECT, false, Question::class, true, null, new Type(Type::BUILTIN_TYPE_OBJECT, false, Answer::class)), 'This is a name.', true, true, true, true, false, false, null, null, [], $subresourceMetadata));

        $propertyMetadataFactoryProphecy->create(Answer::class, 'content')->shouldBeCalled()->willReturn(new PropertyMetadata(new Type(Type::BUILTIN_TYPE_OBJECT, false, Question::class, true, null, new Type(Type::BUILTIN_TYPE_OBJECT, false, Answer::class)), 'This is a name.', true, true, true, true, false, false, null, null, []));
        $resourceClassResolverProphecy = $this->prophesize(ResourceClassResolverInterface::class);
        $resourceClassResolverProphecy->isResourceClass(Question::class)->willReturn(true);
        $resourceClassResolverProphecy->isResourceClass(Answer::class)->willReturn(true);

        $operationMethodResolverProphecy = $this->prophesize(OperationMethodResolverInterface::class);
        $operationMethodResolverProphecy->getItemOperationMethod(Question::class, 'get')->shouldBeCalled()->willReturn('GET');

        $routeCollection = new RouteCollection();
        $routeCollection->add('api_questions_answer_get_subresource', new Route('/api/questions/{id}/answer.{_format}'));
        $routeCollection->add('api_questions_get_item', new Route('/api/questions/{id}.{_format}'));

        $routerProphecy = $this->prophesize(RouterInterface::class);
        $routerProphecy->getRouteCollection()->shouldBeCalled()->willReturn($routeCollection);

        $operationPathResolver = new RouterOperationPathResolver($routerProphecy->reveal(), new CustomOperationPathResolver(new OperationPathResolver(new UnderscorePathSegmentNameGenerator())));

        $resourceMetadataFactory = $resourceMetadataFactoryProphecy->reveal();
        $propertyNameCollectionFactory = $propertyNameCollectionFactoryProphecy->reveal();
        $propertyMetadataFactory = $propertyMetadataFactoryProphecy->reveal();

        $formatProviderProphecy = $this->prophesize(OperationAwareFormatsProviderInterface::class);
        $formatProviderProphecy->getFormatsFromOperation(Question::class, 'get', OperationType::ITEM)->willReturn(['json' => ['application/json'], 'csv' => ['text/csv']]);
        $formatProviderProphecy->getFormatsFromOperation(Answer::class, 'get', OperationType::SUBRESOURCE)->willReturn(['xml' => ['text/xml']]);

        $subresourceOperationFactory = new SubresourceOperationFactory($resourceMetadataFactory, $propertyNameCollectionFactory, $propertyMetadataFactory, new UnderscorePathSegmentNameGenerator());

        $normalizer = new DocumentationNormalizer(
            $resourceMetadataFactory,
            $propertyNameCollectionFactory,
            $propertyMetadataFactory,
            $resourceClassResolverProphecy->reveal(),
            $operationMethodResolverProphecy->reveal(),
            $operationPathResolver,
            null, null, null, false, '', '', '', '', [], [],
            $subresourceOperationFactory,
            true, 'page', false, 'itemsPerPage',
            $formatProviderProphecy->reveal()
        );

        $expected = [
            'swagger' => '2.0',
            'basePath' => '/',
            'info' => [
                'title' => 'Test API',
                'description' => 'This is a test API.',
                'version' => '1.2.3',
            ],
            'paths' => new \ArrayObject([
                '/api/questions/{id}' => [
                    'get' => new \ArrayObject([
                        'tags' => ['Question'],
                        'operationId' => 'getQuestionItem',
                        'produces' => ['application/json', 'text/csv'],
                        'summary' => 'Retrieves a Question resource.',
                        'parameters' => [
                            [
                                'name' => 'id',
                                'in' => 'path',
                                'type' => 'string',
                                'required' => true,
                            ],
                        ],
                        'responses' => [
                            200 => [
                                'description' => 'Question resource response',
                                'schema' => ['$ref' => '#/definitions/Question'],
                            ],
                            404 => ['description' => 'Resource not found'],
                        ],
                    ]),
                ],
                '/api/questions/{id}/answer' => new \ArrayObject([
                    'get' => new \ArrayObject([
                        'tags' => ['Answer', 'Question'],
                        'operationId' => 'api_questions_answer_get_subresource',
                        'produces' => ['text/xml'],
                        'summary' => 'Retrieves a Answer resource.',
                        'responses' => [
                            200 => [
                                'description' => 'Answer resource response',
                                'schema' => ['$ref' => '#/definitions/Answer'],
                            ],
                            404 => ['description' => 'Resource not found'],
                        ],
                        'parameters' => [
                            [
                                'name' => 'id',
                                'in' => 'path',
                                'type' => 'string',
                                'required' => true,
                            ],
                        ],
                    ]),
                ]),
            ]),
            'definitions' => new \ArrayObject([
                'Question' => new \ArrayObject([
                    'type' => 'object',
                    'description' => 'This is a question.',
                    'externalDocs' => ['url' => 'http://schema.example.com/Question'],
                    'properties' => [
                        'answer' => new \ArrayObject([
                            'type' => 'array',
                            'description' => 'This is a name.',
                            'items' => ['$ref' => '#/definitions/Answer'],
                        ]),
                    ],
                ]),
                'Answer' => new \ArrayObject([
                    'type' => 'object',
                    'description' => 'This is an answer.',
                    'externalDocs' => ['url' => 'http://schema.example.com/Answer'],
                    'properties' => [
                        'content' => new \ArrayObject([
                            'type' => 'array',
                            'description' => 'This is a name.',
                            'items' => ['$ref' => '#/definitions/Answer'],
                        ]),
                    ],
                ]),
            ]),
        ];

        $this->assertEquals($expected, $normalizer->normalize($documentation));
    }

    public function testNormalizeWithPropertySwaggerContext()
    {
        $documentation = new Documentation(new ResourceNameCollection([Dummy::class]), 'Test API', 'This is a test API.', '1.2.3', ['jsonld' => ['application/ld+json']]);

        $propertyNameCollectionFactoryProphecy = $this->prophesize(PropertyNameCollectionFactoryInterface::class);
        $propertyNameCollectionFactoryProphecy->create(Dummy::class, [])->shouldBeCalled()->willReturn(new PropertyNameCollection(['id', 'name']));

        $dummyMetadata = new ResourceMetadata('Dummy', 'This is a dummy.', 'http://schema.example.com/Dummy', ['get' => ['method' => 'GET']]);
        $resourceMetadataFactoryProphecy = $this->prophesize(ResourceMetadataFactoryInterface::class);
        $resourceMetadataFactoryProphecy->create(Dummy::class)->shouldBeCalled()->willReturn($dummyMetadata);

        $propertyMetadataFactoryProphecy = $this->prophesize(PropertyMetadataFactoryInterface::class);
        $propertyMetadataFactoryProphecy->create(Dummy::class, 'id')->shouldBeCalled()->willReturn(new PropertyMetadata(new Type(Type::BUILTIN_TYPE_INT), 'This is an id.', true, false));
        $propertyMetadataFactoryProphecy->create(Dummy::class, 'name')->shouldBeCalled()->willReturn(new PropertyMetadata(new Type(Type::BUILTIN_TYPE_STRING), 'This is a name.', true, true, true, true, false, false, null, null, ['swagger_context' => ['type' => 'string', 'enum' => ['one', 'two'], 'example' => 'one']]));
        $resourceClassResolverProphecy = $this->prophesize(ResourceClassResolverInterface::class);
        $resourceClassResolverProphecy->isResourceClass(Dummy::class)->willReturn(true);

        $operationMethodResolverProphecy = $this->prophesize(OperationMethodResolverInterface::class);
        $operationMethodResolverProphecy->getItemOperationMethod(Dummy::class, 'get')->shouldBeCalled()->willReturn('GET');

        $operationPathResolver = new CustomOperationPathResolver(new OperationPathResolver(new UnderscorePathSegmentNameGenerator()));

        $normalizer = new DocumentationNormalizer(
            $resourceMetadataFactoryProphecy->reveal(),
            $propertyNameCollectionFactoryProphecy->reveal(),
            $propertyMetadataFactoryProphecy->reveal(),
            $resourceClassResolverProphecy->reveal(),
            $operationMethodResolverProphecy->reveal(),
            $operationPathResolver
        );

        $expected = [
            'swagger' => '2.0',
            'basePath' => '/app_dev.php/',
            'info' => [
                'title' => 'Test API',
                'description' => 'This is a test API.',
                'version' => '1.2.3',
            ],
            'paths' => new \ArrayObject([
                '/dummies/{id}' => [
                    'get' => new \ArrayObject([
                        'tags' => ['Dummy'],
                        'operationId' => 'getDummyItem',
                        'produces' => ['application/ld+json'],
                        'summary' => 'Retrieves a Dummy resource.',
                        'parameters' => [
                            [
                                'name' => 'id',
                                'in' => 'path',
                                'type' => 'string',
                                'required' => true,
                            ],
                        ],
                        'responses' => [
                            200 => [
                                'description' => 'Dummy resource response',
                                'schema' => ['$ref' => '#/definitions/Dummy'],
                            ],
                            404 => ['description' => 'Resource not found'],
                        ],
                    ]),
                ],
            ]),
            'definitions' => new \ArrayObject([
                'Dummy' => new \ArrayObject([
                    'type' => 'object',
                    'description' => 'This is a dummy.',
                    'externalDocs' => ['url' => 'http://schema.example.com/Dummy'],
                    'properties' => [
                        'id' => new \ArrayObject([
                            'type' => 'integer',
                            'description' => 'This is an id.',
                            'readOnly' => true,
                        ]),
                        'name' => new \ArrayObject([
                            'type' => 'string',
                            'description' => 'This is a name.',
                            'enum' => ['one', 'two'],
                            'example' => 'one',
                        ]),
                    ],
                ]),
            ]),
        ];

        $this->assertEquals($expected, $normalizer->normalize($documentation, DocumentationNormalizer::FORMAT, ['base_url' => '/app_dev.php/']));
    }

<<<<<<< HEAD
    public function testNormalizeWithPaginationClientEnabled()
=======
    public function testNormalizeWithCustomFormatsDefinedAtOperationLevel()
>>>>>>> 3d05ca68
    {
        $documentation = new Documentation(new ResourceNameCollection([Dummy::class]), 'Test API', 'This is a test API.', '1.2.3', ['jsonld' => ['application/ld+json']]);

        $propertyNameCollectionFactoryProphecy = $this->prophesize(PropertyNameCollectionFactoryInterface::class);
        $propertyNameCollectionFactoryProphecy->create(Dummy::class, [])->shouldBeCalled()->willReturn(new PropertyNameCollection(['id', 'name']));

<<<<<<< HEAD
        $dummyMetadata = new ResourceMetadata('Dummy', 'This is a dummy.', 'http://schema.example.com/Dummy', [], ['get' => ['method' => 'GET', 'pagination_client_enabled' => true]]);
=======
        $dummyMetadata = new ResourceMetadata('Dummy', 'This is a dummy.', 'http://schema.example.com/Dummy', ['get' => ['method' => 'GET'], 'put' => ['method' => 'PUT']], ['get' => ['method' => 'GET'], 'post' => ['method' => 'POST']]);
>>>>>>> 3d05ca68
        $resourceMetadataFactoryProphecy = $this->prophesize(ResourceMetadataFactoryInterface::class);
        $resourceMetadataFactoryProphecy->create(Dummy::class)->shouldBeCalled()->willReturn($dummyMetadata);

        $propertyMetadataFactoryProphecy = $this->prophesize(PropertyMetadataFactoryInterface::class);
        $propertyMetadataFactoryProphecy->create(Dummy::class, 'id')->shouldBeCalled()->willReturn(new PropertyMetadata(new Type(Type::BUILTIN_TYPE_INT), 'This is an id.', true, false));
<<<<<<< HEAD
        $propertyMetadataFactoryProphecy->create(Dummy::class, 'name')->shouldBeCalled()->willReturn(new PropertyMetadata(new Type(Type::BUILTIN_TYPE_STRING), 'This is a name.', true, true, true, true, false, false, null, null, ['swagger_context' => ['type' => 'string', 'enum' => ['one', 'two'], 'example' => 'one']]));
=======
        $propertyMetadataFactoryProphecy->create(Dummy::class, 'name')->shouldBeCalled()->willReturn(new PropertyMetadata(new Type(Type::BUILTIN_TYPE_STRING), 'This is a name.', true, true, true, true, false, false, null, null, []));
>>>>>>> 3d05ca68
        $resourceClassResolverProphecy = $this->prophesize(ResourceClassResolverInterface::class);
        $resourceClassResolverProphecy->isResourceClass(Dummy::class)->willReturn(true);

        $operationMethodResolverProphecy = $this->prophesize(OperationMethodResolverInterface::class);
<<<<<<< HEAD
        $operationMethodResolverProphecy->getCollectionOperationMethod(Dummy::class, 'get')->shouldBeCalled()->willReturn('GET');

        $operationPathResolver = new CustomOperationPathResolver(new OperationPathResolver(new UnderscorePathSegmentNameGenerator()));
=======
        $operationMethodResolverProphecy->getItemOperationMethod(Dummy::class, 'get')->shouldBeCalled()->willReturn('GET');
        $operationMethodResolverProphecy->getItemOperationMethod(Dummy::class, 'put')->shouldBeCalled()->willReturn('PUT');
        $operationMethodResolverProphecy->getCollectionOperationMethod(Dummy::class, 'get')->shouldBeCalled()->willReturn('GET');
        $operationMethodResolverProphecy->getCollectionOperationMethod(Dummy::class, 'post')->shouldBeCalled()->willReturn('POST');

        $operationPathResolver = new OperationPathResolver(new UnderscorePathSegmentNameGenerator());

        $formatProviderProphecy = $this->prophesize(OperationAwareFormatsProviderInterface::class);
        $formatProviderProphecy->getFormatsFromOperation(Dummy::class, 'get', OperationType::COLLECTION)->willReturn(['xml' => ['application/xml', 'text/xml']]);
        $formatProviderProphecy->getFormatsFromOperation(Dummy::class, 'post', OperationType::COLLECTION)->willReturn(['xml' => ['text/xml'], 'csv' => ['text/csv']]);
        $formatProviderProphecy->getFormatsFromOperation(Dummy::class, 'get', OperationType::ITEM)->willReturn(['jsonapi' => ['application/vnd.api+json']]);
        $formatProviderProphecy->getFormatsFromOperation(Dummy::class, 'put', OperationType::ITEM)->willReturn(['json' => ['application/json'], 'csv' => ['text/csv']]);
>>>>>>> 3d05ca68

        $normalizer = new DocumentationNormalizer(
            $resourceMetadataFactoryProphecy->reveal(),
            $propertyNameCollectionFactoryProphecy->reveal(),
            $propertyMetadataFactoryProphecy->reveal(),
            $resourceClassResolverProphecy->reveal(),
            $operationMethodResolverProphecy->reveal(),
<<<<<<< HEAD
            $operationPathResolver
=======
            $operationPathResolver,
            null, null, null, false, '', '', '', '', [], [],
            null, false, 'page', false, 'itemsPerPage',
            $formatProviderProphecy->reveal()
>>>>>>> 3d05ca68
        );

        $expected = [
            'swagger' => '2.0',
<<<<<<< HEAD
            'basePath' => '/app_dev.php/',
=======
            'basePath' => '/',
>>>>>>> 3d05ca68
            'info' => [
                'title' => 'Test API',
                'description' => 'This is a test API.',
                'version' => '1.2.3',
            ],
            'paths' => new \ArrayObject([
                '/dummies' => [
                    'get' => new \ArrayObject([
                        'tags' => ['Dummy'],
                        'operationId' => 'getDummyCollection',
<<<<<<< HEAD
                        'produces' => ['application/ld+json'],
                        'summary' => 'Retrieves the collection of Dummy resources.',
                        'parameters' => [
                            [
                                'name' => 'page',
                                'in' => 'query',
                                'required' => false,
                                'type' => 'integer',
                                'description' => 'The collection page number',
                            ],
                            [
                                'name' => 'pagination',
                                'in' => 'query',
                                'required' => false,
                                'type' => 'boolean',
                                'description' => 'Enable or disable pagination',
=======
                        'produces' => ['application/xml', 'text/xml'],
                        'summary' => 'Retrieves the collection of Dummy resources.',
                        'parameters' => [],
                        'responses' => [
                            200 => [
                                'description' => 'Dummy collection response',
                                'schema' => [
                                    'type' => 'array',
                                    'items' => ['$ref' => '#/definitions/Dummy'],
                                ],
                            ],
                        ],
                    ]),
                    'post' => new \ArrayObject([
                        'tags' => ['Dummy'],
                        'operationId' => 'postDummyCollection',
                        'consumes' => ['text/xml', 'text/csv'],
                        'produces' => ['text/xml', 'text/csv'],
                        'summary' => 'Creates a Dummy resource.',
                        'parameters' => [
                            [
                                'name' => 'dummy',
                                'in' => 'body',
                                'description' => 'The new Dummy resource',
                                'schema' => ['$ref' => '#/definitions/Dummy'],
                            ],
                        ],
                        'responses' => [
                            201 => [
                                'description' => 'Dummy resource created',
                                'schema' => ['$ref' => '#/definitions/Dummy'],
                            ],
                            400 => ['description' => 'Invalid input'],
                            404 => ['description' => 'Resource not found'],
                        ],
                    ]),
                ],
                '/dummies/{id}' => [
                    'get' => new \ArrayObject([
                        'tags' => ['Dummy'],
                        'operationId' => 'getDummyItem',
                        'produces' => ['application/vnd.api+json'],
                        'summary' => 'Retrieves a Dummy resource.',
                        'parameters' => [
                            [
                                'name' => 'id',
                                'in' => 'path',
                                'type' => 'string',
                                'required' => true,
                            ],
                        ],
                        'responses' => [
                            200 => [
                                'description' => 'Dummy resource response',
                                'schema' => ['$ref' => '#/definitions/Dummy'],
                            ],
                            404 => ['description' => 'Resource not found'],
                        ],
                    ]),
                    'put' => new \ArrayObject([
                        'tags' => ['Dummy'],
                        'operationId' => 'putDummyItem',
                        'consumes' => ['application/json', 'text/csv'],
                        'produces' => ['application/json', 'text/csv'],
                        'summary' => 'Replaces the Dummy resource.',
                        'parameters' => [
                            [
                                'name' => 'id',
                                'in' => 'path',
                                'type' => 'string',
                                'required' => true,
                            ],
                            [
                                'name' => 'dummy',
                                'in' => 'body',
                                'description' => 'The updated Dummy resource',
                                'schema' => ['$ref' => '#/definitions/Dummy'],
>>>>>>> 3d05ca68
                            ],
                        ],
                        'responses' => [
                            200 => [
<<<<<<< HEAD
                                'description' => 'Dummy collection response',
                                'schema' => [
                                    'type' => 'array',
                                    'items' => ['$ref' => '#/definitions/Dummy'],
                                ],
                            ],
=======
                                'description' => 'Dummy resource updated',
                                'schema' => ['$ref' => '#/definitions/Dummy'],
                            ],
                            400 => ['description' => 'Invalid input'],
                            404 => ['description' => 'Resource not found'],
>>>>>>> 3d05ca68
                        ],
                    ]),
                ],
            ]),
            'definitions' => new \ArrayObject([
                'Dummy' => new \ArrayObject([
                    'type' => 'object',
                    'description' => 'This is a dummy.',
                    'externalDocs' => ['url' => 'http://schema.example.com/Dummy'],
                    'properties' => [
                        'id' => new \ArrayObject([
                            'type' => 'integer',
                            'description' => 'This is an id.',
                            'readOnly' => true,
                        ]),
                        'name' => new \ArrayObject([
                            'type' => 'string',
                            'description' => 'This is a name.',
<<<<<<< HEAD
                            'enum' => ['one', 'two'],
                            'example' => 'one',
                        ]),
                    ],
                ]),
            ]),
        ];

        $this->assertEquals($expected, $normalizer->normalize($documentation, DocumentationNormalizer::FORMAT, ['base_url' => '/app_dev.php/']));
=======
                        ]),
                    ],
                ]),
            ]),
        ];

        $this->assertEquals($expected, $normalizer->normalize($documentation, DocumentationNormalizer::FORMAT, ['base_url' => '/']));
>>>>>>> 3d05ca68
    }
}<|MERGE_RESOLUTION|>--- conflicted
+++ resolved
@@ -2009,54 +2009,27 @@
         $this->assertEquals($expected, $normalizer->normalize($documentation, DocumentationNormalizer::FORMAT, ['base_url' => '/app_dev.php/']));
     }
 
-<<<<<<< HEAD
     public function testNormalizeWithPaginationClientEnabled()
-=======
-    public function testNormalizeWithCustomFormatsDefinedAtOperationLevel()
->>>>>>> 3d05ca68
     {
         $documentation = new Documentation(new ResourceNameCollection([Dummy::class]), 'Test API', 'This is a test API.', '1.2.3', ['jsonld' => ['application/ld+json']]);
 
         $propertyNameCollectionFactoryProphecy = $this->prophesize(PropertyNameCollectionFactoryInterface::class);
         $propertyNameCollectionFactoryProphecy->create(Dummy::class, [])->shouldBeCalled()->willReturn(new PropertyNameCollection(['id', 'name']));
 
-<<<<<<< HEAD
         $dummyMetadata = new ResourceMetadata('Dummy', 'This is a dummy.', 'http://schema.example.com/Dummy', [], ['get' => ['method' => 'GET', 'pagination_client_enabled' => true]]);
-=======
-        $dummyMetadata = new ResourceMetadata('Dummy', 'This is a dummy.', 'http://schema.example.com/Dummy', ['get' => ['method' => 'GET'], 'put' => ['method' => 'PUT']], ['get' => ['method' => 'GET'], 'post' => ['method' => 'POST']]);
->>>>>>> 3d05ca68
         $resourceMetadataFactoryProphecy = $this->prophesize(ResourceMetadataFactoryInterface::class);
         $resourceMetadataFactoryProphecy->create(Dummy::class)->shouldBeCalled()->willReturn($dummyMetadata);
 
         $propertyMetadataFactoryProphecy = $this->prophesize(PropertyMetadataFactoryInterface::class);
         $propertyMetadataFactoryProphecy->create(Dummy::class, 'id')->shouldBeCalled()->willReturn(new PropertyMetadata(new Type(Type::BUILTIN_TYPE_INT), 'This is an id.', true, false));
-<<<<<<< HEAD
         $propertyMetadataFactoryProphecy->create(Dummy::class, 'name')->shouldBeCalled()->willReturn(new PropertyMetadata(new Type(Type::BUILTIN_TYPE_STRING), 'This is a name.', true, true, true, true, false, false, null, null, ['swagger_context' => ['type' => 'string', 'enum' => ['one', 'two'], 'example' => 'one']]));
-=======
-        $propertyMetadataFactoryProphecy->create(Dummy::class, 'name')->shouldBeCalled()->willReturn(new PropertyMetadata(new Type(Type::BUILTIN_TYPE_STRING), 'This is a name.', true, true, true, true, false, false, null, null, []));
->>>>>>> 3d05ca68
         $resourceClassResolverProphecy = $this->prophesize(ResourceClassResolverInterface::class);
         $resourceClassResolverProphecy->isResourceClass(Dummy::class)->willReturn(true);
 
         $operationMethodResolverProphecy = $this->prophesize(OperationMethodResolverInterface::class);
-<<<<<<< HEAD
         $operationMethodResolverProphecy->getCollectionOperationMethod(Dummy::class, 'get')->shouldBeCalled()->willReturn('GET');
 
         $operationPathResolver = new CustomOperationPathResolver(new OperationPathResolver(new UnderscorePathSegmentNameGenerator()));
-=======
-        $operationMethodResolverProphecy->getItemOperationMethod(Dummy::class, 'get')->shouldBeCalled()->willReturn('GET');
-        $operationMethodResolverProphecy->getItemOperationMethod(Dummy::class, 'put')->shouldBeCalled()->willReturn('PUT');
-        $operationMethodResolverProphecy->getCollectionOperationMethod(Dummy::class, 'get')->shouldBeCalled()->willReturn('GET');
-        $operationMethodResolverProphecy->getCollectionOperationMethod(Dummy::class, 'post')->shouldBeCalled()->willReturn('POST');
-
-        $operationPathResolver = new OperationPathResolver(new UnderscorePathSegmentNameGenerator());
-
-        $formatProviderProphecy = $this->prophesize(OperationAwareFormatsProviderInterface::class);
-        $formatProviderProphecy->getFormatsFromOperation(Dummy::class, 'get', OperationType::COLLECTION)->willReturn(['xml' => ['application/xml', 'text/xml']]);
-        $formatProviderProphecy->getFormatsFromOperation(Dummy::class, 'post', OperationType::COLLECTION)->willReturn(['xml' => ['text/xml'], 'csv' => ['text/csv']]);
-        $formatProviderProphecy->getFormatsFromOperation(Dummy::class, 'get', OperationType::ITEM)->willReturn(['jsonapi' => ['application/vnd.api+json']]);
-        $formatProviderProphecy->getFormatsFromOperation(Dummy::class, 'put', OperationType::ITEM)->willReturn(['json' => ['application/json'], 'csv' => ['text/csv']]);
->>>>>>> 3d05ca68
 
         $normalizer = new DocumentationNormalizer(
             $resourceMetadataFactoryProphecy->reveal(),
@@ -2064,23 +2037,12 @@
             $propertyMetadataFactoryProphecy->reveal(),
             $resourceClassResolverProphecy->reveal(),
             $operationMethodResolverProphecy->reveal(),
-<<<<<<< HEAD
             $operationPathResolver
-=======
-            $operationPathResolver,
-            null, null, null, false, '', '', '', '', [], [],
-            null, false, 'page', false, 'itemsPerPage',
-            $formatProviderProphecy->reveal()
->>>>>>> 3d05ca68
         );
 
         $expected = [
             'swagger' => '2.0',
-<<<<<<< HEAD
             'basePath' => '/app_dev.php/',
-=======
-            'basePath' => '/',
->>>>>>> 3d05ca68
             'info' => [
                 'title' => 'Test API',
                 'description' => 'This is a test API.',
@@ -2091,7 +2053,6 @@
                     'get' => new \ArrayObject([
                         'tags' => ['Dummy'],
                         'operationId' => 'getDummyCollection',
-<<<<<<< HEAD
                         'produces' => ['application/ld+json'],
                         'summary' => 'Retrieves the collection of Dummy resources.',
                         'parameters' => [
@@ -2108,10 +2069,8 @@
                                 'required' => false,
                                 'type' => 'boolean',
                                 'description' => 'Enable or disable pagination',
-=======
-                        'produces' => ['application/xml', 'text/xml'],
-                        'summary' => 'Retrieves the collection of Dummy resources.',
-                        'parameters' => [],
+                            ],
+                        ],
                         'responses' => [
                             200 => [
                                 'description' => 'Dummy collection response',
@@ -2120,91 +2079,6 @@
                                     'items' => ['$ref' => '#/definitions/Dummy'],
                                 ],
                             ],
-                        ],
-                    ]),
-                    'post' => new \ArrayObject([
-                        'tags' => ['Dummy'],
-                        'operationId' => 'postDummyCollection',
-                        'consumes' => ['text/xml', 'text/csv'],
-                        'produces' => ['text/xml', 'text/csv'],
-                        'summary' => 'Creates a Dummy resource.',
-                        'parameters' => [
-                            [
-                                'name' => 'dummy',
-                                'in' => 'body',
-                                'description' => 'The new Dummy resource',
-                                'schema' => ['$ref' => '#/definitions/Dummy'],
-                            ],
-                        ],
-                        'responses' => [
-                            201 => [
-                                'description' => 'Dummy resource created',
-                                'schema' => ['$ref' => '#/definitions/Dummy'],
-                            ],
-                            400 => ['description' => 'Invalid input'],
-                            404 => ['description' => 'Resource not found'],
-                        ],
-                    ]),
-                ],
-                '/dummies/{id}' => [
-                    'get' => new \ArrayObject([
-                        'tags' => ['Dummy'],
-                        'operationId' => 'getDummyItem',
-                        'produces' => ['application/vnd.api+json'],
-                        'summary' => 'Retrieves a Dummy resource.',
-                        'parameters' => [
-                            [
-                                'name' => 'id',
-                                'in' => 'path',
-                                'type' => 'string',
-                                'required' => true,
-                            ],
-                        ],
-                        'responses' => [
-                            200 => [
-                                'description' => 'Dummy resource response',
-                                'schema' => ['$ref' => '#/definitions/Dummy'],
-                            ],
-                            404 => ['description' => 'Resource not found'],
-                        ],
-                    ]),
-                    'put' => new \ArrayObject([
-                        'tags' => ['Dummy'],
-                        'operationId' => 'putDummyItem',
-                        'consumes' => ['application/json', 'text/csv'],
-                        'produces' => ['application/json', 'text/csv'],
-                        'summary' => 'Replaces the Dummy resource.',
-                        'parameters' => [
-                            [
-                                'name' => 'id',
-                                'in' => 'path',
-                                'type' => 'string',
-                                'required' => true,
-                            ],
-                            [
-                                'name' => 'dummy',
-                                'in' => 'body',
-                                'description' => 'The updated Dummy resource',
-                                'schema' => ['$ref' => '#/definitions/Dummy'],
->>>>>>> 3d05ca68
-                            ],
-                        ],
-                        'responses' => [
-                            200 => [
-<<<<<<< HEAD
-                                'description' => 'Dummy collection response',
-                                'schema' => [
-                                    'type' => 'array',
-                                    'items' => ['$ref' => '#/definitions/Dummy'],
-                                ],
-                            ],
-=======
-                                'description' => 'Dummy resource updated',
-                                'schema' => ['$ref' => '#/definitions/Dummy'],
-                            ],
-                            400 => ['description' => 'Invalid input'],
-                            404 => ['description' => 'Resource not found'],
->>>>>>> 3d05ca68
                         ],
                     ]),
                 ],
@@ -2223,7 +2097,6 @@
                         'name' => new \ArrayObject([
                             'type' => 'string',
                             'description' => 'This is a name.',
-<<<<<<< HEAD
                             'enum' => ['one', 'two'],
                             'example' => 'one',
                         ]),
@@ -2233,7 +2106,168 @@
         ];
 
         $this->assertEquals($expected, $normalizer->normalize($documentation, DocumentationNormalizer::FORMAT, ['base_url' => '/app_dev.php/']));
-=======
+    }
+
+    public function testNormalizeWithCustomFormatsDefinedAtOperationLevel()
+    {
+        $documentation = new Documentation(new ResourceNameCollection([Dummy::class]), 'Test API', 'This is a test API.', '1.2.3', ['jsonld' => ['application/ld+json']]);
+
+        $propertyNameCollectionFactoryProphecy = $this->prophesize(PropertyNameCollectionFactoryInterface::class);
+        $propertyNameCollectionFactoryProphecy->create(Dummy::class, [])->shouldBeCalled()->willReturn(new PropertyNameCollection(['id', 'name']));
+
+        $dummyMetadata = new ResourceMetadata('Dummy', 'This is a dummy.', 'http://schema.example.com/Dummy', ['get' => ['method' => 'GET'], 'put' => ['method' => 'PUT']], ['get' => ['method' => 'GET'], 'post' => ['method' => 'POST']]);
+        $resourceMetadataFactoryProphecy = $this->prophesize(ResourceMetadataFactoryInterface::class);
+        $resourceMetadataFactoryProphecy->create(Dummy::class)->shouldBeCalled()->willReturn($dummyMetadata);
+
+        $propertyMetadataFactoryProphecy = $this->prophesize(PropertyMetadataFactoryInterface::class);
+        $propertyMetadataFactoryProphecy->create(Dummy::class, 'id')->shouldBeCalled()->willReturn(new PropertyMetadata(new Type(Type::BUILTIN_TYPE_INT), 'This is an id.', true, false));
+        $propertyMetadataFactoryProphecy->create(Dummy::class, 'name')->shouldBeCalled()->willReturn(new PropertyMetadata(new Type(Type::BUILTIN_TYPE_STRING), 'This is a name.', true, true, true, true, false, false, null, null, []));
+        $resourceClassResolverProphecy = $this->prophesize(ResourceClassResolverInterface::class);
+        $resourceClassResolverProphecy->isResourceClass(Dummy::class)->willReturn(true);
+
+        $operationMethodResolverProphecy = $this->prophesize(OperationMethodResolverInterface::class);
+        $operationMethodResolverProphecy->getItemOperationMethod(Dummy::class, 'get')->shouldBeCalled()->willReturn('GET');
+        $operationMethodResolverProphecy->getItemOperationMethod(Dummy::class, 'put')->shouldBeCalled()->willReturn('PUT');
+        $operationMethodResolverProphecy->getCollectionOperationMethod(Dummy::class, 'get')->shouldBeCalled()->willReturn('GET');
+        $operationMethodResolverProphecy->getCollectionOperationMethod(Dummy::class, 'post')->shouldBeCalled()->willReturn('POST');
+
+        $operationPathResolver = new OperationPathResolver(new UnderscorePathSegmentNameGenerator());
+
+        $formatProviderProphecy = $this->prophesize(OperationAwareFormatsProviderInterface::class);
+        $formatProviderProphecy->getFormatsFromOperation(Dummy::class, 'get', OperationType::COLLECTION)->willReturn(['xml' => ['application/xml', 'text/xml']]);
+        $formatProviderProphecy->getFormatsFromOperation(Dummy::class, 'post', OperationType::COLLECTION)->willReturn(['xml' => ['text/xml'], 'csv' => ['text/csv']]);
+        $formatProviderProphecy->getFormatsFromOperation(Dummy::class, 'get', OperationType::ITEM)->willReturn(['jsonapi' => ['application/vnd.api+json']]);
+        $formatProviderProphecy->getFormatsFromOperation(Dummy::class, 'put', OperationType::ITEM)->willReturn(['json' => ['application/json'], 'csv' => ['text/csv']]);
+
+        $normalizer = new DocumentationNormalizer(
+            $resourceMetadataFactoryProphecy->reveal(),
+            $propertyNameCollectionFactoryProphecy->reveal(),
+            $propertyMetadataFactoryProphecy->reveal(),
+            $resourceClassResolverProphecy->reveal(),
+            $operationMethodResolverProphecy->reveal(),
+            $operationPathResolver,
+            null, null, null, false, '', '', '', '', [], [],
+            null, false, 'page', false, 'itemsPerPage',
+            $formatProviderProphecy->reveal()
+        );
+
+        $expected = [
+            'swagger' => '2.0',
+            'basePath' => '/',
+            'info' => [
+                'title' => 'Test API',
+                'description' => 'This is a test API.',
+                'version' => '1.2.3',
+            ],
+            'paths' => new \ArrayObject([
+                '/dummies' => [
+                    'get' => new \ArrayObject([
+                        'tags' => ['Dummy'],
+                        'operationId' => 'getDummyCollection',
+                        'produces' => ['application/xml', 'text/xml'],
+                        'summary' => 'Retrieves the collection of Dummy resources.',
+                        'parameters' => [],
+                        'responses' => [
+                            200 => [
+                                'description' => 'Dummy collection response',
+                                'schema' => [
+                                    'type' => 'array',
+                                    'items' => ['$ref' => '#/definitions/Dummy'],
+                                ],
+                            ],
+                        ],
+                    ]),
+                    'post' => new \ArrayObject([
+                        'tags' => ['Dummy'],
+                        'operationId' => 'postDummyCollection',
+                        'consumes' => ['text/xml', 'text/csv'],
+                        'produces' => ['text/xml', 'text/csv'],
+                        'summary' => 'Creates a Dummy resource.',
+                        'parameters' => [
+                            [
+                                'name' => 'dummy',
+                                'in' => 'body',
+                                'description' => 'The new Dummy resource',
+                                'schema' => ['$ref' => '#/definitions/Dummy'],
+                            ],
+                        ],
+                        'responses' => [
+                            201 => [
+                                'description' => 'Dummy resource created',
+                                'schema' => ['$ref' => '#/definitions/Dummy'],
+                            ],
+                            400 => ['description' => 'Invalid input'],
+                            404 => ['description' => 'Resource not found'],
+                        ],
+                    ]),
+                ],
+                '/dummies/{id}' => [
+                    'get' => new \ArrayObject([
+                        'tags' => ['Dummy'],
+                        'operationId' => 'getDummyItem',
+                        'produces' => ['application/vnd.api+json'],
+                        'summary' => 'Retrieves a Dummy resource.',
+                        'parameters' => [
+                            [
+                                'name' => 'id',
+                                'in' => 'path',
+                                'type' => 'string',
+                                'required' => true,
+                            ],
+                        ],
+                        'responses' => [
+                            200 => [
+                                'description' => 'Dummy resource response',
+                                'schema' => ['$ref' => '#/definitions/Dummy'],
+                            ],
+                            404 => ['description' => 'Resource not found'],
+                        ],
+                    ]),
+                    'put' => new \ArrayObject([
+                        'tags' => ['Dummy'],
+                        'operationId' => 'putDummyItem',
+                        'consumes' => ['application/json', 'text/csv'],
+                        'produces' => ['application/json', 'text/csv'],
+                        'summary' => 'Replaces the Dummy resource.',
+                        'parameters' => [
+                            [
+                                'name' => 'id',
+                                'in' => 'path',
+                                'type' => 'string',
+                                'required' => true,
+                            ],
+                            [
+                                'name' => 'dummy',
+                                'in' => 'body',
+                                'description' => 'The updated Dummy resource',
+                                'schema' => ['$ref' => '#/definitions/Dummy'],
+                            ],
+                        ],
+                        'responses' => [
+                            200 => [
+                                'description' => 'Dummy resource updated',
+                                'schema' => ['$ref' => '#/definitions/Dummy'],
+                            ],
+                            400 => ['description' => 'Invalid input'],
+                            404 => ['description' => 'Resource not found'],
+                        ],
+                    ]),
+                ],
+            ]),
+            'definitions' => new \ArrayObject([
+                'Dummy' => new \ArrayObject([
+                    'type' => 'object',
+                    'description' => 'This is a dummy.',
+                    'externalDocs' => ['url' => 'http://schema.example.com/Dummy'],
+                    'properties' => [
+                        'id' => new \ArrayObject([
+                            'type' => 'integer',
+                            'description' => 'This is an id.',
+                            'readOnly' => true,
+                        ]),
+                        'name' => new \ArrayObject([
+                            'type' => 'string',
+                            'description' => 'This is a name.',
                         ]),
                     ],
                 ]),
@@ -2241,6 +2275,5 @@
         ];
 
         $this->assertEquals($expected, $normalizer->normalize($documentation, DocumentationNormalizer::FORMAT, ['base_url' => '/']));
->>>>>>> 3d05ca68
     }
 }