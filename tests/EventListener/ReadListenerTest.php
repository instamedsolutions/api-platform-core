<?php

/*
 * This file is part of the API Platform project.
 *
 * (c) Kévin Dunglas <dunglas@gmail.com>
 *
 * For the full copyright and license information, please view the LICENSE
 * file that was distributed with this source code.
 */

declare(strict_types=1);

namespace ApiPlatform\Core\Tests\EventListener;

use ApiPlatform\Core\DataProvider\CollectionDataProviderInterface;
use ApiPlatform\Core\DataProvider\ItemDataProviderInterface;
use ApiPlatform\Core\DataProvider\SubresourceDataProviderInterface;
use ApiPlatform\Core\EventListener\ReadListener;
use ApiPlatform\Core\Exception\InvalidIdentifierException;
use ApiPlatform\Core\Exception\RuntimeException;
use ApiPlatform\Core\Identifier\IdentifierConverterInterface;
use ApiPlatform\Core\Metadata\Resource\Factory\ResourceMetadataFactoryInterface;
use ApiPlatform\Core\Metadata\Resource\ResourceMetadata;
use ApiPlatform\Core\Tests\Fixtures\TestBundle\Entity\Dummy;
use PHPUnit\Framework\TestCase;
use Prophecy\Argument;
use Symfony\Component\HttpFoundation\Request;
use Symfony\Component\HttpKernel\Event\GetResponseEvent;
use Symfony\Component\HttpKernel\Exception\NotFoundHttpException;

/**
 * @author Kévin Dunglas <dunglas@gmail.com>
 */
class ReadListenerTest extends TestCase
{
    public function testNotAnApiPlatformRequest()
    {
        $identifierConverter = $this->prophesize(IdentifierConverterInterface::class);

        $collectionDataProvider = $this->prophesize(CollectionDataProviderInterface::class);
        $collectionDataProvider->getCollection()->shouldNotBeCalled();

        $itemDataProvider = $this->prophesize(ItemDataProviderInterface::class);
        $itemDataProvider->getItem()->shouldNotBeCalled();

        $subresourceDataProvider = $this->prophesize(SubresourceDataProviderInterface::class);
        $subresourceDataProvider->getSubresource()->shouldNotBeCalled();

        $event = $this->prophesize(GetResponseEvent::class);
        $event->getRequest()->willReturn(new Request())->shouldBeCalled();

        $listener = new ReadListener($collectionDataProvider->reveal(), $itemDataProvider->reveal(), $subresourceDataProvider->reveal(), null, $identifierConverter->reveal());
        $listener->onKernelRequest($event->reveal());
    }

    /**
     * @group legacy
     */
    public function testLegacyConstructor()
    {
        $collectionDataProvider = $this->prophesize(CollectionDataProviderInterface::class);
        $collectionDataProvider->getCollection()->shouldNotBeCalled();

        $itemDataProvider = $this->prophesize(ItemDataProviderInterface::class);
        $itemDataProvider->getItem()->shouldNotBeCalled();

        $subresourceDataProvider = $this->prophesize(SubresourceDataProviderInterface::class);
        $subresourceDataProvider->getSubresource()->shouldNotBeCalled();

        $event = $this->prophesize(GetResponseEvent::class);
        $event->getRequest()->willReturn(new Request())->shouldBeCalled();

        $listener = new ReadListener($collectionDataProvider->reveal(), $itemDataProvider->reveal(), $subresourceDataProvider->reveal());
        $listener->onKernelRequest($event->reveal());
    }

    public function testDoNotReadWhenReceiveFlagIsFalse()
    {
        $collectionDataProvider = $this->prophesize(CollectionDataProviderInterface::class);
        $collectionDataProvider->getCollection(Argument::cetera())->shouldNotBeCalled();

        $itemDataProvider = $this->prophesize(ItemDataProviderInterface::class);
        $itemDataProvider->getItem(Argument::cetera())->shouldNotBeCalled();

        $subresourceDataProvider = $this->prophesize(SubresourceDataProviderInterface::class);
        $subresourceDataProvider->getSubresource(Argument::cetera())->shouldNotBeCalled();

        $identifierConverter = $this->prophesize(IdentifierConverterInterface::class);

        $request = new Request([], [], ['id' => 1, 'data' => new Dummy(), '_api_resource_class' => Dummy::class, '_api_item_operation_name' => 'put', '_api_receive' => false]);
        $request->setMethod('PUT');

        $event = $this->prophesize(GetResponseEvent::class);
        $event->getRequest()->willReturn($request);

        $listener = new ReadListener($collectionDataProvider->reveal(), $itemDataProvider->reveal(), $subresourceDataProvider->reveal(), null, $identifierConverter->reveal());
        $listener->onKernelRequest($event->reveal());
    }

    public function testDoNotReadWhenDisabledInOperationAttribute()
    {
        $collectionDataProvider = $this->prophesize(CollectionDataProviderInterface::class);
        $collectionDataProvider->getCollection(Argument::cetera())->shouldNotBeCalled();

        $itemDataProvider = $this->prophesize(ItemDataProviderInterface::class);
        $itemDataProvider->getItem(Argument::cetera())->shouldNotBeCalled();

        $subresourceDataProvider = $this->prophesize(SubresourceDataProviderInterface::class);
        $subresourceDataProvider->getSubresource(Argument::cetera())->shouldNotBeCalled();

        $identifierConverter = $this->prophesize(IdentifierConverterInterface::class);

        $resourceMetadata = new ResourceMetadata('Dummy', null, null, [
            'put' => [
                'read' => false,
            ],
        ]);

        $resourceMetadataFactoryProphecy = $this->prophesize(ResourceMetadataFactoryInterface::class);
        $resourceMetadataFactoryProphecy->create(Dummy::class)->willReturn($resourceMetadata);

        $request = new Request([], [], ['id' => 1, 'data' => new Dummy(), '_api_resource_class' => Dummy::class, '_api_item_operation_name' => 'put']);
        $request->setMethod('PUT');

        $event = $this->prophesize(GetResponseEvent::class);
        $event->getRequest()->willReturn($request);

        $listener = new ReadListener($collectionDataProvider->reveal(), $itemDataProvider->reveal(), $subresourceDataProvider->reveal(), null, $identifierConverter->reveal(), $resourceMetadataFactoryProphecy->reveal());
        $listener->onKernelRequest($event->reveal());
    }

    public function testRetrieveCollectionPost()
    {
        $identifierConverter = $this->prophesize(IdentifierConverterInterface::class);

        $collectionDataProvider = $this->prophesize(CollectionDataProviderInterface::class);
        $collectionDataProvider->getCollection()->shouldNotBeCalled();

        $itemDataProvider = $this->prophesize(ItemDataProviderInterface::class);
        $itemDataProvider->getItem()->shouldNotBeCalled();

        $subresourceDataProvider = $this->prophesize(SubresourceDataProviderInterface::class);
        $subresourceDataProvider->getSubresource()->shouldNotBeCalled();

        $request = new Request([], [], ['_api_resource_class' => 'Foo', '_api_collection_operation_name' => 'post', '_api_format' => 'json', '_api_mime_type' => 'application/json'], [], [], [], '{}');
        $request->setMethod('POST');

        $event = $this->prophesize(GetResponseEvent::class);
        $event->getRequest()->willReturn($request);

        $listener = new ReadListener($collectionDataProvider->reveal(), $itemDataProvider->reveal(), $subresourceDataProvider->reveal(), null, $identifierConverter->reveal());
        $listener->onKernelRequest($event->reveal());

<<<<<<< HEAD
        $this->assertTrue($request->attributes->has('data'));
        $this->assertNull($request->attributes->get('data'));
=======
        $this->assertFalse($request->attributes->has('data'));
>>>>>>> 57d67882
        $this->assertFalse($request->attributes->has('previous_data'));
    }

    public function testRetrieveCollectionGet()
    {
        $identifierConverter = $this->prophesize(IdentifierConverterInterface::class);

        $collectionDataProvider = $this->prophesize(CollectionDataProviderInterface::class);
        $collectionDataProvider->getCollection('Foo', 'get', ['filters' => ['foo' => 'bar']])->willReturn([])->shouldBeCalled();

        $itemDataProvider = $this->prophesize(ItemDataProviderInterface::class);
        $itemDataProvider->getItem()->shouldNotBeCalled();

        $subresourceDataProvider = $this->prophesize(SubresourceDataProviderInterface::class);
        $subresourceDataProvider->getSubresource()->shouldNotBeCalled();

        $request = new Request([], [], ['_api_resource_class' => 'Foo', '_api_collection_operation_name' => 'get', '_api_format' => 'json', '_api_mime_type' => 'application/json'], [], [], ['QUERY_STRING' => 'foo=bar']);
        $request->setMethod('GET');

        $event = $this->prophesize(GetResponseEvent::class);
        $event->getRequest()->willReturn($request)->shouldBeCalled();

        $listener = new ReadListener($collectionDataProvider->reveal(), $itemDataProvider->reveal(), $subresourceDataProvider->reveal(), null, $identifierConverter->reveal());
        $listener->onKernelRequest($event->reveal());

        $this->assertSame([], $request->attributes->get('data'));
        $this->assertFalse($request->attributes->has('previous_data'));
    }

    public function testRetrieveItem()
    {
        $identifierConverter = $this->prophesize(IdentifierConverterInterface::class);
        $identifierConverter->convert('1', 'Foo')->shouldBeCalled()->willReturn(['id' => '1']);

        $collectionDataProvider = $this->prophesize(CollectionDataProviderInterface::class);
        $collectionDataProvider->getCollection()->shouldNotBeCalled();

        $data = new \stdClass();
        $itemDataProvider = $this->prophesize(ItemDataProviderInterface::class);
        $itemDataProvider->getItem('Foo', ['id' => '1'], 'get', [IdentifierConverterInterface::HAS_IDENTIFIER_CONVERTER => true])->willReturn($data)->shouldBeCalled();

        $subresourceDataProvider = $this->prophesize(SubresourceDataProviderInterface::class);
        $subresourceDataProvider->getSubresource()->shouldNotBeCalled();

        $request = new Request([], [], ['id' => 1, '_api_resource_class' => 'Foo', '_api_item_operation_name' => 'get', '_api_format' => 'json', '_api_mime_type' => 'application/json']);
        $request->setMethod('GET');

        $event = $this->prophesize(GetResponseEvent::class);
        $event->getRequest()->willReturn($request)->shouldBeCalled();

        $listener = new ReadListener($collectionDataProvider->reveal(), $itemDataProvider->reveal(), $subresourceDataProvider->reveal(), null, $identifierConverter->reveal());
        $listener->onKernelRequest($event->reveal());

        $this->assertSame($data, $request->attributes->get('data'));
        $this->assertEquals($data, $request->attributes->get('previous_data'));
    }

    public function testRetrieveItemNoIdentifier()
    {
        $this->expectException(NotFoundHttpException::class);

        $collectionDataProvider = $this->prophesize(CollectionDataProviderInterface::class);
        $collectionDataProvider->getCollection()->shouldNotBeCalled();

        $itemDataProvider = $this->prophesize(ItemDataProviderInterface::class);
        $itemDataProvider->getItem()->shouldNotBeCalled();

        $subresourceDataProvider = $this->prophesize(SubresourceDataProviderInterface::class);
        $subresourceDataProvider->getSubresource()->shouldNotBeCalled();

        $request = new Request([], [], ['_api_resource_class' => 'Foo', '_api_item_operation_name' => 'get', '_api_format' => 'json', '_api_mime_type' => 'application/json']);
        $request->setMethod('GET');

        $event = $this->prophesize(GetResponseEvent::class);
        $event->getRequest()->willReturn($request)->shouldBeCalled();

        $listener = new ReadListener($collectionDataProvider->reveal(), $itemDataProvider->reveal(), $subresourceDataProvider->reveal());
        $listener->onKernelRequest($event->reveal());

        $request->attributes->get('data');
    }

    public function testRetrieveSubresource()
    {
        $identifierConverter = $this->prophesize(IdentifierConverterInterface::class);
        $identifierConverter->convert('1', 'Bar')->shouldBeCalled()->willReturn(['id' => '1']);

        $collectionDataProvider = $this->prophesize(CollectionDataProviderInterface::class);
        $collectionDataProvider->getCollection()->shouldNotBeCalled();

        $itemDataProvider = $this->prophesize(ItemDataProviderInterface::class);
        $itemDataProvider->getItem()->shouldNotBeCalled();

        $data = [new \stdClass()];
        $subresourceDataProvider = $this->prophesize(SubresourceDataProviderInterface::class);
        $subresourceDataProvider->getSubresource('Foo', ['id' => ['id' => '1']], ['identifiers' => [['id', 'Bar', true]], 'property' => 'bar', IdentifierConverterInterface::HAS_IDENTIFIER_CONVERTER => true], 'get')->willReturn($data)->shouldBeCalled();

        $request = new Request([], [], ['id' => 1, '_api_resource_class' => 'Foo', '_api_subresource_operation_name' => 'get', '_api_format' => 'json', '_api_mime_type' => 'application/json', '_api_subresource_context' => ['identifiers' => [['id', 'Bar', true]], 'property' => 'bar']]);
        $request->setMethod('GET');

        $event = $this->prophesize(GetResponseEvent::class);
        $event->getRequest()->willReturn($request)->shouldBeCalled();

        $listener = new ReadListener($collectionDataProvider->reveal(), $itemDataProvider->reveal(), $subresourceDataProvider->reveal(), null, $identifierConverter->reveal());
        $listener->onKernelRequest($event->reveal());

        $this->assertSame($data, $request->attributes->get('data'));
        $this->assertSame($data, $request->attributes->get('previous_data'));
    }

    public function testRetrieveSubresourceNoDataProvider()
    {
        $this->expectException(RuntimeException::class);

        $collectionDataProvider = $this->prophesize(CollectionDataProviderInterface::class);
        $collectionDataProvider->getCollection()->shouldNotBeCalled();

        $itemDataProvider = $this->prophesize(ItemDataProviderInterface::class);
        $itemDataProvider->getItem()->shouldNotBeCalled();

        $request = new Request([], [], ['id' => 1, '_api_resource_class' => 'Foo', '_api_subresource_operation_name' => 'get', '_api_format' => 'json', '_api_mime_type' => 'application/json', '_api_subresource_context' => ['identifiers' => [['id', 'Bar', true]], 'property' => 'bar']]);
        $request->setMethod('GET');

        $event = $this->prophesize(GetResponseEvent::class);
        $event->getRequest()->willReturn($request)->shouldBeCalled();

        $listener = new ReadListener($collectionDataProvider->reveal(), $itemDataProvider->reveal());
        $listener->onKernelRequest($event->reveal());

        $request->attributes->get('data');
    }

    public function testRetrieveSubresourceNotFound()
    {
        $identifierConverter = $this->prophesize(IdentifierConverterInterface::class);
        $identifierConverter->convert('1', 'Bar')->willThrow(new InvalidIdentifierException())->shouldBeCalled();
        $this->expectException(NotFoundHttpException::class);

        $collectionDataProvider = $this->prophesize(CollectionDataProviderInterface::class);
        $collectionDataProvider->getCollection()->shouldNotBeCalled();

        $itemDataProvider = $this->prophesize(ItemDataProviderInterface::class);
        $itemDataProvider->getItem()->shouldNotBeCalled();

        $request = new Request([], [], ['id' => 1, '_api_resource_class' => 'Foo', '_api_subresource_operation_name' => 'get', '_api_format' => 'json', '_api_mime_type' => 'application/json', '_api_subresource_context' => ['identifiers' => [['id', 'Bar', true]], 'property' => 'bar']]);
        $request->setMethod('GET');

        $event = $this->prophesize(GetResponseEvent::class);
        $event->getRequest()->willReturn($request)->shouldBeCalled();

        $listener = new ReadListener($collectionDataProvider->reveal(), $itemDataProvider->reveal(), $this->prophesize(SubresourceDataProviderInterface::class)->reveal(), null, $identifierConverter->reveal());
        $listener->onKernelRequest($event->reveal());
    }

    public function testRetrieveItemNotFound()
    {
        $identifierConverter = $this->prophesize(IdentifierConverterInterface::class);
        $identifierConverter->convert('22', 'Foo')->shouldBeCalled()->willReturn(['id' => 22]);
        $this->expectException(NotFoundHttpException::class);

        $collectionDataProvider = $this->prophesize(CollectionDataProviderInterface::class);

        $itemDataProvider = $this->prophesize(ItemDataProviderInterface::class);
        $itemDataProvider->getItem('Foo', ['id' => 22], 'get', [IdentifierConverterInterface::HAS_IDENTIFIER_CONVERTER => true])->willReturn(null)->shouldBeCalled();

        $subresourceDataProvider = $this->prophesize(SubresourceDataProviderInterface::class);

        $request = new Request([], [], ['id' => 22, '_api_resource_class' => 'Foo', '_api_item_operation_name' => 'get', '_api_format' => 'json', '_api_mime_type' => 'application/json']);
        $request->setMethod('GET');

        $event = $this->prophesize(GetResponseEvent::class);
        $event->getRequest()->willReturn($request)->shouldBeCalled();

        $listener = new ReadListener($collectionDataProvider->reveal(), $itemDataProvider->reveal(), $subresourceDataProvider->reveal(), null, $identifierConverter->reveal());
        $listener->onKernelRequest($event->reveal());
    }

    public function testRetrieveBadItemNormalizedIdentifiers()
    {
        $this->expectException(NotFoundHttpException::class);

        $identifierConverter = $this->prophesize(IdentifierConverterInterface::class);
        $identifierConverter->convert('1', 'Foo')->shouldBeCalled()->willThrow(new InvalidIdentifierException());

        $collectionDataProvider = $this->prophesize(CollectionDataProviderInterface::class);
        $itemDataProvider = $this->prophesize(ItemDataProviderInterface::class);
        $subresourceDataProvider = $this->prophesize(SubresourceDataProviderInterface::class);

        $request = new Request([], [], ['id' => 1, '_api_resource_class' => 'Foo', '_api_item_operation_name' => 'get', '_api_format' => 'json', '_api_mime_type' => 'application/json']);
        $request->setMethod(Request::METHOD_GET);

        $event = $this->prophesize(GetResponseEvent::class);
        $event->getRequest()->willReturn($request)->shouldBeCalled();

        $listener = new ReadListener($collectionDataProvider->reveal(), $itemDataProvider->reveal(), $subresourceDataProvider->reveal(), null, $identifierConverter->reveal());
        $listener->onKernelRequest($event->reveal());
    }

    public function testRetrieveBadSubresourceNormalizedIdentifiers()
    {
        $this->expectException(NotFoundHttpException::class);

        $identifierConverter = $this->prophesize(IdentifierConverterInterface::class);
        $identifierConverter->convert(Argument::type('string'), Argument::type('string'))->shouldBeCalled()->willThrow(new InvalidIdentifierException());

        $collectionDataProvider = $this->prophesize(CollectionDataProviderInterface::class);
        $collectionDataProvider->getCollection()->shouldNotBeCalled();

        $itemDataProvider = $this->prophesize(ItemDataProviderInterface::class);
        $itemDataProvider->getItem()->shouldNotBeCalled();

        $subresourceDataProvider = $this->prophesize(SubresourceDataProviderInterface::class);
        $subresourceDataProvider->getSubresource()->shouldNotBeCalled();

        $request = new Request([], [], ['id' => 1, '_api_resource_class' => 'Foo', '_api_subresource_operation_name' => 'get', '_api_format' => 'json', '_api_mime_type' => 'application/json', '_api_subresource_context' => ['identifiers' => [['id', 'Bar', true]], 'property' => 'bar']]);
        $request->setMethod(Request::METHOD_GET);

        $event = $this->prophesize(GetResponseEvent::class);
        $event->getRequest()->willReturn($request)->shouldBeCalled();

        $listener = new ReadListener($collectionDataProvider->reveal(), $itemDataProvider->reveal(), $subresourceDataProvider->reveal(), null, $identifierConverter->reveal());
        $listener->onKernelRequest($event->reveal());
    }
}<|MERGE_RESOLUTION|>--- conflicted
+++ resolved
@@ -152,12 +152,7 @@
         $listener = new ReadListener($collectionDataProvider->reveal(), $itemDataProvider->reveal(), $subresourceDataProvider->reveal(), null, $identifierConverter->reveal());
         $listener->onKernelRequest($event->reveal());
 
-<<<<<<< HEAD
-        $this->assertTrue($request->attributes->has('data'));
-        $this->assertNull($request->attributes->get('data'));
-=======
         $this->assertFalse($request->attributes->has('data'));
->>>>>>> 57d67882
         $this->assertFalse($request->attributes->has('previous_data'));
     }
 
