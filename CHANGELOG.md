--- conflicted
+++ resolved
@@ -1,10 +1,9 @@
 # Changelog
 
-<<<<<<< HEAD
 ## 2.5.0 beta 1
 
 * GraphQL: Add support for custom types
-=======
+
 ## 2.4.0 beta 2
 
 * Fix version constraints for Doctrine MongoDB ODM
@@ -51,7 +50,6 @@
 * Api Platform normalizer is not limited to Resources anymore (you can use DTO as relations and more...)
 * MongoDB: allow a `0` limit in the pagination
 * Fix support of a discriminator mapping in an entity
->>>>>>> e3f228a5
 
 ## 2.4.0 beta 1
 
