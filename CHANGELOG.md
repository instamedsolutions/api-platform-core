# Changelog

<<<<<<< HEAD
## 2.5.0 beta 1

* GraphQL: Add support for custom types
=======
## 2.4.5

* Fix denormalization of a constructor argument which is a collection of non-resources
* Allow custom operations to return a different class than the expected resource class
>>>>>>> e056f5d9

## 2.4.4

* Store the original data in the `previous_data` request attribute, and allow to access it in security expressions using the `previous_object` variable (useful for PUT and PATCH requests)
* Fix resource inheritance handling
* Fix BC break in `AbstractItemNormalizer` introduced in 2.4
* Fix serialization when using interface as resource
* Basic compatibility with Symfony 4.3

## 2.4.3

* Doctrine: allow autowiring of filter classes
* Doctrine: don't use `fetchJoinCollection` on `Paginator` when not needed
* Doctrine: fix a BC break in `OrderFilter`
* GraphQL: input objects aren't nullable anymore (compliance with the Relay spec)
* Cache: Remove some useless purges
* Mercure: publish to Mercure using the default response format
* Mercure: use the Serializer context
* OpenAPI: fix documentation of the `PropertyFilter`
* OpenAPI: fix generation of the `servers` block (also fixes the compatibility with Postman)
* OpenAPI: skip not readable and not writable properties from the spec
* OpenAPI: add the `id` path parameter for POST item operation
* Serializer: add support for Symfony Serializer's `@SerializedName` metadata
* Metadata: `ApiResource`'s `attributes` property now defaults to `null`, as expected
* Metadata: Fix identifier support when using an interface as resource class
* Metadata: the HTTP method is now always uppercased
* Allow to disable listeners per operation (fix handling of empty request content)

    Previously, empty request content was allowed for any `POST` and `PUT` operations. This was an unsafe assumption which caused [other problems](https://github.com/api-platform/core/issues/2731).

    If you wish to allow empty request content, please add `"deserialize"=false` to the operation's attributes. For example:

    ```php
    <?php
    // api/src/Entity/Book.php

    use ApiPlatform\Core\Annotation\ApiResource;
    use App\Controller\PublishBookAction;

    /**
     * @ApiResource(
     *     itemOperations={
     *         "put_publish"={
     *             "method"="PUT",
     *             "path"="/books/{id}/publish",
     *             "controller"=PublishBookAction::class,
     *             "deserialize"=false,
     *         },
     *     },
     * )
     */
    class Book
    {
    ```

    You may also need to add `"validate"=false` if the controller result is `null` (possibly because you don't need to persist the resource).

* Return the `204` HTTP status code when the output class is set to `null`
* Be more resilient when normalizing non-resource objects
* Replace the `data` request attribute by the return of the data persister
* Fix error message in identifiers extractor
* Improve the bundle's default configuration when using `symfony/symfony` is required
* Fix the use of `MetadataAwareNameConverter` when available (configuring `name_converter: serializer.name_converter.metadata_aware` will now result in a circular reference error)

## 2.4.2

* Fix a dependency injection injection problem in `FilterEagerLoadingExtension`
* Improve performance by adding a `NoOpScalarNormalizer` handling scalar values

## 2.4.1

* Improve performance of the dev environment and deprecate the `api_platform.metadata_cache` parameter
* Fix a BC break in `SearchFilter`
* Don't send HTTP cache headers for unsuccessful responses
* GraphQL: parse input and messenger metadata on the GraphQl operation
* GraphQL: do not enable graphql when `webonyx/graphql-php` is not installed

## 2.4.0

* Listeners are now opt-in when not handling API Platform operations
* `DISTINCT` is not used when there are no joins
* Preserve manual join in FilterEagerLoadingExtension
* The `elasticsearch` attribute can be disabled resource-wise or per-operation
* The `messenger` attribute can now take the `input` string as a value (`messenger="input"`). This will use a default transformer so that the given `input` is directly sent to the messenger handler.
* The `messenger` attribute can be declared per-operation
* Mercure updates are now published after the Doctrine flush event instead of on `kernel.terminate`, so the Mercure and the Messenger integration can be used together
* Use Symfony's MetadataAwareNameConverter when available
* Change the extension's priorities (`<0`) for improved compatibility with Symfony's autoconfiguration feature. If you have custom extensions we recommend to use positive priorities.

| Service name                                               | Priority | Class                                              |
|------------------------------------------------------------|------|---------------------------------------------------------|
| api_platform.doctrine.orm.query_extension.eager_loading (collection) | -8 | ApiPlatform\Core\Bridge\Doctrine\Orm\Extension\EagerLoadingExtension |
| api_platform.doctrine.orm.query_extension.eager_loading (item) | -8 | ApiPlatform\Core\Bridge\Doctrine\Orm\Extension\EagerLoadingExtension |
| api_platform.doctrine.orm.query_extension.filter | -16 | ApiPlatform\Core\Bridge\Doctrine\Orm\Extension\FilterExtension |
| api_platform.doctrine.orm.query_extension.filter_eager_loading | -17 | ApiPlatform\Core\Bridge\Doctrine\Orm\Extension\FilterEagerLoadingExtension |
| api_platform.doctrine.orm.query_extension.order | -32 | ApiPlatform\Core\Bridge\Doctrine\Orm\Extension\OrderExtension |
| api_platform.doctrine.orm.query_extension.pagination | -64 | ApiPlatform\Core\Bridge\Doctrine\Orm\Extension\PaginationExtension |

* Fix JSON-LD contexts when using output classes
* GraphQl: Fix pagination (the `endCursor` behavior was wrong)
* GraphQl: Improve output/input behavior
* GraphQl: Improve mutations (make the `clientMutationId` nullable and return mutation payload as an object)
* MongoDB: Fix search filter when searching by related collection id
* MongoDB: Fix numeric and range filters

## 2.4.0 beta 2

* Fix version constraints for Doctrine MongoDB ODM
* Respect `_api_respond` request attribute in the SerializeListener
* Change the normalizer's priorities (`< 0`). If you have custom normalizer we recommend to use positive priorities.

| Service name                                               | Priority | Class                                              |
|------------------------------------------------------------|------|---------------------------------------------------------|
| api_platform.hydra.normalizer.constraint_violation_list   | -780 | ApiPlatform\Core\Hydra\Serializer\ConstraintViolationListNormalizer
| api_platform.jsonapi.normalizer.constraint_violation_list | -780 | ApiPlatform\Core\JsonApi\Serializer\ConstraintViolationListNormalizer
| api_platform.problem.normalizer.constraint_violation_list | -780 | ApiPlatform\Core\Problem\Serializer\ConstraintViolationListNormalizer
| api_platform.swagger.normalizer.api_gateway               | -780 | ApiPlatform\Core\Swagger\Serializer\ApiGatewayNormalizer
| api_platform.hal.normalizer.collection                    | -790 | ApiPlatform\Core\Hal\Serializer\CollectionNormalizer
| api_platform.hydra.normalizer.collection_filters          | -790 | ApiPlatform\Core\Hydra\Serializer\CollectionFiltersNormalizer
| api_platform.jsonapi.normalizer.collection                | -790 | ApiPlatform\Core\JsonApi\Serializer\CollectionNormalizer
| api_platform.jsonapi.normalizer.error                     | -790 | ApiPlatform\Core\JsonApi\Serializer\ErrorNormalizer
| api_platform.hal.normalizer.entrypoint                    | -800 | ApiPlatform\Core\Hal\Serializer\EntrypointNormalizer
| api_platform.hydra.normalizer.documentation               | -800 | ApiPlatform\Core\Hydra\Serializer\DocumentationNormalizer
| api_platform.hydra.normalizer.entrypoint                  | -800 | ApiPlatform\Core\Hydra\Serializer\EntrypointNormalizer
| api_platform.hydra.normalizer.error                       | -800 | ApiPlatform\Core\Hydra\Serializer\ErrorNormalizer
| api_platform.jsonapi.normalizer.entrypoint                | -800 | ApiPlatform\Core\JsonApi\Serializer\EntrypointNormalizer
| api_platform.problem.normalizer.error                     | -810 | ApiPlatform\Core\Problem\Serializer\ErrorNormalizer
| serializer.normalizer.json_serializable                   | -900 | Symfony\Component\Serializer\Normalizer\JsonSerializableNormalizer
| serializer.normalizer.datetime                            | -910 | Symfony\Component\Serializer\Normalizer\DateTimeNormalizer
| serializer.normalizer.constraint_violation_list           | -915 | Symfony\Component\Serializer\Normalizer\ConstraintViolationListNormalizer
| serializer.normalizer.dateinterval                        | -915 | Symfony\Component\Serializer\Normalizer\DateIntervalNormalizer
| serializer.normalizer.data_uri                            | -920 | Symfony\Component\Serializer\Normalizer\DataUriNormalizer
| api_platform.graphql.normalizer.item                      | -922 | ApiPlatform\Core\GraphQl\Serializer\ItemNormalizer
| api_platform.hal.normalizer.item                          | -922 | ApiPlatform\Core\Hal\Serializer\ItemNormalizer
| api_platform.jsonapi.normalizer.item                      | -922 | ApiPlatform\Core\JsonApi\Serializer\ItemNormalizer
| api_platform.jsonld.normalizer.item                       | -922 | ApiPlatform\Core\JsonLd\Serializer\ItemNormalizer
| api_platform.serializer.normalizer.item                   | -923 | ApiPlatform\Core\Serializer\ItemNormalizer
| serializer.normalizer.object                              | -1000 | Symfony\Component\Serializer\Normalizer\ObjectNormalizer

* Allow custom stylesheets to be appended or replaced in the swagger UI
* Load messenger only if available
* Fix missing metadata cache pool for Elasticsearch
* Make use of the new AdvancedNameConverterInterface interface for name converters
* Refactor input/output attributes, where these attributes now take:
  - an array specifying a class and some specific attributes (`name` and `iri` if needed)
  - a string representing the class
  - a `falsy` boolean to disable the input/output
* Introduce the DataTransformer concept to transform an input/output from/to a resource
* Api Platform normalizer is not limited to Resources anymore (you can use DTO as relations and more...)
* MongoDB: allow a `0` limit in the pagination
* Fix support of a discriminator mapping in an entity

## 2.4.0 beta 1

* MongoDB: full support
* Elasticsearch: add reading support (including pagination, sort filter and term filter)
* Mercure: automatically push updates to clients using the [Mercure](https://mercure.rocks) protocol
* CQRS support and async message handling using the Symfony Messenger Component
* OpenAPI: add support for OpenAPI v3 in addition to OpenAPI v2
* OpenAPI: support generating documentation using [ReDoc](https://github.com/Rebilly/ReDoc)
* OpenAPI: basic hypermedia hints using OpenAPI v3 links
* OpenAPI: expose the pagination controls
* Allow to use custom classes for input and output (DTO) with the `input_class` and `output_class` attributes
* Allow to disable the input or the output by setting `input_class` and `output_class` to false
* Guess and automatically set the appropriate Schema.org IRIs for common validation constraints
* Allow to set custom cache HTTP headers using the `cache_headers` attribute
* Allow to set the HTTP status code to send to the client through the `status` attribute
* Add support for the `Sunset` HTTP header using the `sunset` attribute
* Set the `Content-Location` and `Location` headers when appropriate for better RFC7231 conformance
* Display the matching data provider and data persister in the debug panel
* GraphQL: improve performance by lazy loading types
* Add the `api_persist` request attribute to enable or disable the `WriteListener`
* Allow to set a default context in all normalizers
* Permit to use a string instead of an array when there is only one serialization group
* Add support for setting relations using the constructor of the resource classes
* Automatically set a [409 Conflict](https://developer.mozilla.org/en-US/docs/Web/HTTP/Status/409) HTTP status code when an `OptimisticLockException` is thrown
* Resolve Dependency Injection Container parameters in the XML and YAML files for the resource class configuration
* `RequestAttributesExtractor` is not internal anymore and can be used in userland code
* Always use the user-defined metadata when set
* OpenAPI: add a description explaining how to use the property filter
* GraphQL: the look'n'feel of GraphiQL now match the API Platform one
* PHPStan level 6 compliance
* Add a `show_webby` configuration option to hide the spider in API docs
* Add an easter egg (find it!)

## 2.3.6

* /!\ Security: a vulnerability impacting the GraphQL subsystem was allowing users authorized to run mutations for a specific resource type, to execute it on any resource, of any type (CVE-2019-1000011)
* Fix normalization of raw collections (not API resources)
* Fix content negotiation format matching

## 2.3.5

* GraphQL: compatibility with `webonyx/graphql-php` 0.13
* OpenAPI/Swagger: expose `properties[]` as a collection parameter
* OpenAPI/Swagger: add a description for the `properties[]` filter
* OpenAPI/Swagger: Leverage advanced name converters
* JSON-LD: Prevent an error in `ItemNormalizer` when `$context['resource_class']` is not defined
* Allow to pass a the serialization group to use a string instead of as an array of one element
* Modernize the code base to use PHP 7.1 features when possible
* Bump minimal dependencies of the used Symfony components
* Improve the Packagist description

## 2.3.4

* Open API/Swagger: fix YAML export
* Open API/Swagger: Correctly expose overridden formats
* GraphQL: display the stack trace when in debug mode
* GraphQL: prevent a crash when the class name isn't provided
* Fix handling of one-to-one relations in subresources
* Fix max depth handling when eager fetching is disabled
* Compatibility with Symfony 4.2
* Prevent calling the remove method from all data persisters
* Persist Doctrine entities with the `DEFERRED_EXPLICIT` change tracking policy
* Throw an `InvalidArgumentException` when trying to get an item from a collection route
* Improve the debug bar panel visibility
* Take into account the `route_prefix` attribute in subresources
* Allow to use multiple values with `NumericFilter`
* Improve exception handling in `ReadListener` by adding the previous exception

## 2.3.3

* Doctrine: revert "prevent data duplication in Eager loaded relations"

## 2.3.2

* Open API/Swagger: detect correctly collection parameters
* Open API/Swagger: fix serialization of nested objects when exporting as YAML
* GraphQL: fix support of properties also mapped as subresources
* GraphQL: fix retrieving the internal `_id` when `id` is not part of the requested fields
* GraphQL: only exposes the mutations if any
* Doctrine: prevent data duplication in Eager loaded relations
* Preserve the host in the internal router

## 2.3.1

* Data persisters: call only the 1st matching data persister, this fix may break existing code, see https://github.com/api-platform/docs/issues/540#issuecomment-405945358
* Subresources: fix inverse side population
* Subresources: add subresources collections to cache tags
* Subresources: fix Doctrine identifier parameter type detection
* Subresources: fix max depth handling
* GraphQL: send a 200 HTTP status code when a GraphQL response contain some errors
* GraphQL: fix filters to allow dealing with multiple values
* GraphQL: remove invalid and useless parameters from the GraphQL schema
* GraphQL: use the collection resolver in mutations
* JSON API: remove duplicate data from includes
* Filters: fix composite keys support
* Filters: fix the `OrderFilter` when applied on nested entities
* List Doctrine Inflector as a hard dependency
* Various quality and usability improvements

## 2.3.0

* Add support for deprecating resources, operations and fields in GraphQL, Hydra and Swagger
* Add API Platform panels in the Symfony profiler and in the web debug toolbar
* Make resource class's constructor parameters writable
* Add support for interface as a resource
* Add a shortcut syntax to define attributes at the root of `@ApiResource` and `@ApiProperty` annotations
* Throw an exception if a required filter isn't set
* Allow to specify the message when access is denied using the `access_control_message` attribute
* Add a new option to include null results when using the date filter
* Allow data persisters to return a new instance instead of mutating the existing one
* Add a new attribute to configure specific formats per resources or operations
* Add an `--output` option to the `api:swagger:export` command
* Implement the `CacheableSupportsMethodInterface` introduced in Symfony 4.1 in all (de)normalizers (improves the performance dramatically)
* Drop support for PHP 7.0
* Upgrade Swagger UI and GraphiQL
* GraphQL: Add a `totalCount` field in GraphQL paginated collections
* JSONAPI: Allow inclusion of related resources

## 2.2.10

* /!\ Security: a vulnerability impacting the GraphQL subsystem was allowing users authorized to run mutations for a specific resource type, to execute it on any resource, of any type (CVE-2019-1000011)

## 2.2.9

* Fix `ExistsFilter` for inverse side of OneToOne association
* Fix to not populate subresource inverse side
* Improve the overall code quality (PHPStan analysis)

## 2.2.8

* Fix support for max depth when using subresources
* Fix a fatal error when a subresource type is not defined
* Add support for group sequences in the validator configuration
* Add a local class metadata cache in the HAL normalizer
* `FilterEagerLoadingExtension` now accepts joins with class name as join value

## 2.2.7

* Compatibility with Symfony 4.1
* Compatibility with webonyx/graphql-php 0.12
* Add missing `ApiPlatform\Core\EventListener\EventPriorities`'s `PRE_SERIALIZE` and `POST_SERIALIZE` constants
* Disable eager loading when no groups are specified to avoid recursive joins
* Fix embeddable entities eager loading with groups
* Don't join the same association twice when eager loading
* Fix max depth handling when using HAL
* Check the value of `enable_max_depth` if defined
* Minor performance and quality improvements

## 2.2.6

* Fix identifiers creation and update when using GraphQL
* Fix nested properties support when using filters with GraphQL
* Fix a bug preventing the `ExistFilter` to work properly with GraphQL
* Fix a bug preventing to use a custom denormalization context when using GraphQL
* Enforce the compliance with the JSONAPI spec by throwing a 400 error when using the "inclusion of related resources" feature
* Update `ChainSubresourceDataProvider` to take into account `RestrictedDataProviderInterface`
* Fix the cached identifiers extractor support for stringable identifiers
* Allow a `POST` request to have an empty body
* Fix a crash when the ExpressionLanguage component isn't installed
* Enable item route on collection's subresources
* Fix an issue with subresource filters, was incorrectly adding filters for the parent instead of the subresource
* Throw when a subresources identifier is not found
* Allow subresource items in the `IriConverter`
* Don't send the `Link` HTTP header pointing to the Hydra documentation if docs are disabled
* Fix relations denormalization with plain identifiers
* Prevent the `OrderFilter` to trigger faulty deprecation notices
* Respect the `fetchEager=false` directive on an association in the `EagerLoadingExtension`
* Use the configured name converter (if any) for relations in the HAL's `ItemNormalizer`
* Use the configured name converter (if any) in the `ConstraintViolationListNormalizer`
* Dramatically improve the overall performance by fixing the normalizer's cache key generation
* Improve the performance `CachedRouteNameResolver` and `CachedSubresourceOperationFactory` by adding a local memory cache layer
* Improve the performance of access control checking when using GraphQL
* Improve the performance by using `isResourceClass` when possible
* Remove a useless `try/catch` in the `CachedTrait`
* Forward the operation name to the `IriConverter`
* Fix some more code quality issues

## 2.2.5

* Fix a various issues preventing the metadata cache to work properly (performance fix)
* Fix a cache corruption issue when using subresources
* Fix non-standard outputs when using the HAL format
* Persist data in Doctrine DataPersister only if needed
* Fix identifiers handling in GraphQL mutations
* Fix client-side ID creation or update when using GraphQL mutations
* Fix an error that was occuring when the Expression Language component wasn't installed
* Update the `ChainSubresourceDataProvider` class to take into account `RestrictedDataProviderInterface`

## 2.2.4

* Fix a BC break preventing to pass non-arrays to the builtin Symfony normalizers when using custom normalizers
* Fix a bug when using `FilterEagerLoadingExtension` with manual joins
* Fix some bugs in the AWS API Gateway compatibility mode for Open API/Swagger

## 2.2.3

* Fix object state inconsistency after persistence
* Allow to use multiple `@ApiFilter` annotations on the same class
* Fix a BC break when the serialization context builder depends of the retrieved data
* Fix a bug regarding collections handling in the GraphQL endpoint

## 2.2.2

* Autoregister classes implementing `SubresourceDataProviderInterface`
* Fix the `DateTimeImmutable` support in the date filter
* Fix a BC break in `DocumentationAction` impacting NelmioApiDoc
* Fix the context passed to data providers (improve the eager loading)
* Fix fix a subresource's metadata cache bug
* Fix the configuration detection when using a custom directory structure

## 2.2.1

* Merge bug fixes from older branches

## 2.2.0

* Add GraphQL support (including mutations, pagination, filters, access control rules and automatic SQL joins)
* Fully implement the GraphQL Relay Server specification
* Add JSONAPI support
* Add a new `@ApiFilter` annotation to directly configure filters from resource classes
* Add a partial paginator that prevents `COUNT()` SQL queries
* Add a new simplified way to configure operations
* Add an option to serialize Validator's payloads (e.g. error levels)
* Add support for generators in data providers
* Add a new `allow_plain_identifiers` option to allow using plain IDs as identifier instead of IRIs
* Add support for resource names without namespace
* Automatically enable FOSUser support if the bundle is installed
* Add an `AbstractCollectionNormalizer` to help supporting custom formats
* Deprecate NelmioApiDocBundle 2 support (upgrade to v3, it has native API Platform support)
* Deprecate the `ApiPlatform\Core\Bridge\Doctrine\EventListener\WriteListener` class in favor of the new `ApiPlatform\Core\EventListener\WriteListener` class.
* Remove the `api_platform.doctrine.listener.view.write` event listener service.
* Add a data persistence layer with a new `ApiPlatform\Core\DataPersister\DataPersisterInterface` interface.
* Add the a new configuration to disable the API entrypoint and the documentation
* Allow to set maximum items per page at operation/resource level
* Add the ability to customize the message when configuring an access control rule trough the `access_control_message` attribute
* Allow empty operations in XML configs

## 2.1.6

* Add a new config option to specify the directories containing resource classes
* Fix a bug regarding the ordering filter when dealing with embedded fields
* Allow to autowire the router
* Fix the base path handling the Swagger/Open API documentation normalizer

## 2.1.5

* Add support for filters autoconfiguration with Symfony 3.4+
* Add service aliases required to use the autowiring with Symfony 3.4+
* Allow updating nested resource when issuing a `POST` HTTP request
* Add support for the immutable date and time types introduced in Doctrine
* Fix the Doctrine query generated to retrieve nested subresources
* Fix several bugs in the automatic eager loading support
* Fix a bug occurring when passing neither an IRI nor an array in an embedded relation
* Allow to request `0` items per page in collections
* Also copy the `Host` from the Symfony Router
* `Paginator::getLastPage()` now always returns a `float`
* Minor performance improvements
* Minor quality fixes

## 2.1.4

* Symfony 3.4 and 4.0 compatibility
* Autowiring strict mode compatibility
* Fix a bug preventing to create resource classes in the global namespace
* Fix Doctrine type conversion in filter's WHERE clauses
* Fix filters when using eager loading and non-association composite identifier
* Fix Doctrine type resolution for identifiers (for custom DBALType)
* Add missing Symfony Routing options to operations configuration
* Add SubresourceOperations to metadata
* Fix disabling of cache pools with the dev environment

## 2.1.3

* Don't use dynamic values in Varnish-related service keys (improves Symfony 3.3 compatibility)
* Hydra: Fix the value of `owl:allValuesFrom` in the API documentation
* Swagger: Include the context even when the type is `null`
* Minor code and PHPDoc cleanups

## 2.1.2

* PHP 7.2 compatibility
* Symfony 4 compatibility
* Fix the Swagger UI documentation for specific routes (the API request wasn't executed automatically anymore)
* Add a missing cache tag on empty collections
* Fix a missing service when no Varnish URL is defined
* Fix the whitelist comparison in the property filer
* Fix some bugs regarding subresources in the Swagger and Hydra normalizers
* Make route requirements configurable
* Make possible to configure the Swagger context for properties
* Better exception messages when there is a content negotiation error
* Use the `PriorityTaggedServiceTrait` provided by Symfony instead of a custom implementation
* Test upstream libs deprecations
* Various quality fixes and tests cleanup

## 2.1.1

* Fix path generators
* Fix some method signatures related to subresources
* Improve performance of the deserialization mechanism

## 2.1.0

* Add a builtin HTTP cache invalidation system able to store all requests in Varnish (or any other proxy supporting cache tags) and purge it instantly when needed
* Add an authorization system configurable directly from the resource class
* Add support for subresources (like `/posts/1/comments` or `/posts/1/comments/2`
* Revamp the automatic documentation UI (upgraded to the React-based version of Swagger UI, added a custom stylesheet)
* Add a new filter to select explicitly which properties to serialize
* Add a new filter to choose which serialization group to apply
* Add a new filter to test if a property value exists or not
* Add support for OAuth 2 in the UI
* Add support for embedded fields
* Add support for customizable API resources folder's name
* Filters's ids now defaults to the Symfony's service name
* Add configuration option to define custom metadata loader paths
* Make Swagger UI compatible with a strict CSP environment
* Add nulls comparison to OrderFilter
* Add a flag to disable all request listeners
* Add a default order option in the configuration
* Allow to disable all operations using the XML configuration format and deprecate the previous format
* Allow upper cased property names
* Improve the overall performance by optimizing `RequestAttributesExtractor`
* Improve the performance of the filters subsystem by using a PSR-11 service locator and deprecate the `FilterCollection` class
* Add compatibility with Symfony Flex and Symfony 4
* Allow the Symfony Dependency Injection component to autoconfigure data providers and query extensions
* Allow to use service for dynamic validation groups
* Allow using PHP constants in YAML resources files
* Upgrade to the latest version of the Hydra spec
* Add `pagination` and `itemPerPage` parameters in the Swagger/Open API documentation
* Add support for API key authentication in Swagger UI
* Allow to specify a whitelist of serialization groups
* Allow to use the new immutable date and time types of Doctrine in filters
* Update swagger definition keys to more verbose ones (ie `Resource-md5($groups)` => `Resource-groupa_groupb`) - see https://github.com/api-platform/core/pull/1207

## 2.0.11

* Ensure PHP 7.2 compatibility
* Fix some bug regarding Doctrine joins
* Let the `hydra_context` option take precedence over operation metadata
* Fix relations handling by the non-hypermedia `ItemNormalizer` (raw JSON, XML)
* Fix a bug in the JSON-LD context: should not be prefixed by `#`
* Fix a bug regarding serialization groups in Hydra docs

## 2.0.10

* Performance improvement
* Swagger: Allow non-numeric IDs (such as UUIDs) in URLs
* Fix a bug when a composite identifier is missing
* `ApiPlatform\Core\Bridge\Doctrine\Orm\Filter\OrderFilter::extractProperties` now always return an array
* Fix NelmioApiDocParser recursive relations

## 2.0.9

* Add support for Symfony 3.3
* Disable the partial eager loading by default
* Fix support for ignored attributes in normalizers
* Specify the `LEFT JOIN` clause for filter associations
* Move the metadata from validator factory to the validator.xml file
* Throw an exception when the number of items per page is 0
* Improve the Continuous Integration process

## 2.0.8

* Leverage serialization groups to eager load data
* Fix the Swagger Normalizer to correctly support nested serialization groups
* Use strict types
* Get rid of the dependency to the Templating component
* Explicitly add missing dependency to PropertyAccess component
* Allow the operation name to be null in ResourceMetadata
* Fix an undefined index error occurring in some cases when using sub types
* Make the bundle working even when soft dependencies aren't installed
* Fix serialization of multiple inheritance child types
* Fix the priority of the FOSUSer's event listener
* Fix the resource class resolver with using `\Traversable` values
* Fix inheritance of property metadata for the Doctrine ORM property metadata factory
* EagerLoadingExtension: Disable partial fetching if entity has subclasses
* Refactoring and cleanup of the eager loading mechanism
* Fix the handling of composite identifiers
* Fix HAL normalizer when the context isn't serializable
* Fix some quality problems found by PHPStan

## 2.0.7

* [security] Hide error's message in prod mode when a 500 error occurs (Api Problem format)
* Fix sorting when eager loading is used
* Allow eager loading when using composite identifiers
* Don't use automatic eager loading when disabled in the config
* Use `declare(strict_types=1)` and improve coding standards
* Automatically refresh routes in dev mode when a resource is created or deleted

## 2.0.6

* Correct the XML Schema type generated for floats in the Hydra documentation

## 2.0.5

* Fix a bug when multiple filters are applied

## 2.0.4

* [security] Hide error's message in prod mode when a 500 error occurs
* Prevent duplicate data validation
* Fix filter Eager Loading
* Fix the Hydra documentation for `ConstraintViolationList`
* Fix some edge cases with the automatic configuration of Symfony
* Remove calls to `each()` (deprecated since PHP 7.2)
* Add a missing property in `EagerLoadingExtension`

## 2.0.3

* Fix a bug when handling invalid IRIs
* Allow to have a property called id even in JSON-LD
* Exclude static methods from AnnotationPropertyNameCollectionFactory
* Improve compatibility with Symfony 2.8

## 2.0.2

* Fix the support of the Symfony's serializer @MaxDepth annotation
* Fix property range of relations in the Hydra doc when an IRI is used
* Fix an error "api:swagger:export" command when decorating the Swagger normalizer
* Fix an an error in the Swagger documentation generator when a property has several serialization groups

## 2.0.1

* Various fixes related to automatic eager loading
* Symfony 3.2 compatibility

## 2.0.0

* Full refactoring
* Use PHP 7
* Add support for content negotiation
* Add Swagger/OpenAPI support
* Integrate Swagger UI
* Add HAL support
* Add API Problem support
* Update the Hydra support to be in sync with the last version of the spec
* Full rewrite of the metadata system (annotations, YAML and XML formats support)
* Remove the event system in favor of the builtin Symfony kernel's events
* Use the ADR pattern
* Fix a ton of issues
* `ItemDataproviderInterface`: `fetchData` is now in the context parameterer. `getItemFromIri` is now context aware [7f82fd7](https://github.com/api-platform/core/commit/7f82fd7f96bbb855599de275ffe940c63156fc5d)
* Constants for event's priorities [2e7b73e](https://github.com/api-platform/core/commit/2e7b73e19ccbeeb8387fa7c4f2282984d4326c1f)
* Properties mapping with XML/YAML is now possible [ef5d037](https://github.com/api-platform/core/commit/ef5d03741523e35bcecc48decbb92cd7b310a779)
* Ability to configure and match exceptions with an HTTP status code [e9c1863](https://github.com/api-platform/core/commit/e9c1863164394607f262d975e0f00d51a2ac5a72)
* Various fixes and improvements (SwaggerUI, filters, stricter property metadata)

## 1.1.1

* Fix a case typo in a namespace alias in the Hydra documentation

## 1.1.0 beta 2

* Allow to configure the default controller to use
* Ability to add route requirements
* Add a range filter
* Search filter: add a case sensitivity setting
* Search filter: fix the behavior of the search filter when 0 is provided as value
* Search filter: allow to use identifiers different than id
* Exclude tests from classmap
* Fix some deprecations and tests

## 1.1.0 beta 1

* Support Symfony 3.0
* Support nested properties in Doctrine filters
* Add new `start` and `word_start` strategies to the Doctrine Search filter
* Add support for abstract resources
* Add a new option to totally disable Doctrine
* Remove the ID attribute from the Hydra documentation when it is read only
* Add method to avoid naming collision of DQL join alias and bound parameter name
* Make exception available in the Symfony Debug Toolbar
* Improve the Doctrine Paginator performance in some cases
* Enhance HTTPS support and fix some bugs in the router
* Fix some edge cases in the date and time normalizer
* Propagate denormalization groups through relations
* Run tests against all supported Symfony versions
* Add a contribution documentation
* Refactor tests
* Check CS with StyleCI

## 1.0.1

* Avoid an error if the attribute isn't an array

## 1.0.0

* Extract the documentation in a separate repository
* Add support for eager loading in collections

## 1.0.0 beta 3

* The Hydra documentation URL is now `/apidoc` (was `/vocab`)
* Exceptions implements `Dunglas\ApiBundle\Exception\ExceptionInterface`
* Prefix automatically generated route names by `api_`
* Automatic detection of the method of the entity class returning the identifier when using Doctrine (previously `getId()` was always used)
* New extension point in `Dunglas\ApiBundle\Doctrine\Orm\DataProvider` allowing to customize Doctrine paginator and performance optimization when using typical queries
* New `Dunglas\ApiBundle\JsonLd\Event\Events::CONTEXT_BUILDER` event allowing to modify the JSON-LD context
* Change HTTP status code from `202` to `200` for `PUT` requests
* Ability to embed the JSON-LD context instead of embedding it

## 1.0.0 beta 2

* Preserve indexes when normalizing and denormalizing associative arrays
* Allow to set default order for property when registering a `Doctrine\Orm\Filter\OrderFilter` instance<|MERGE_RESOLUTION|>--- conflicted
+++ resolved
@@ -1,15 +1,13 @@
 # Changelog
 
-<<<<<<< HEAD
 ## 2.5.0 beta 1
 
 * GraphQL: Add support for custom types
-=======
+
 ## 2.4.5
 
 * Fix denormalization of a constructor argument which is a collection of non-resources
 * Allow custom operations to return a different class than the expected resource class
->>>>>>> e056f5d9
 
 ## 2.4.4
 
