--- conflicted
+++ resolved
@@ -1,6 +1,5 @@
 # Changelog
 
-<<<<<<< HEAD
 ## 2.6.x-dev
 
 * MongoDB: Possibility to add execute options (aggregate command fields) for a resource, like `allowDiskUse` (#3144)
@@ -9,13 +8,11 @@
 * GraphQL: Allow to format GraphQL errors based on exceptions (#3063)
 * GraphQL: Add page-based pagination (#3175)
 * OpenAPI: Add PHP default values to the documentation (#2386)
- 
-=======
+
 ## 2.5.x-dev
 
 * GraphQL: Do not allow empty cursor values on `before` or `after`
 
->>>>>>> 215709aa
 ## 2.5.4
 
 * Add a local cache in `ResourceClassResolver::getResourceClass()`
