# Changelog

<<<<<<< HEAD
## 2.5.0 beta 1

* GraphQL: Add support for custom queries and mutations
* GraphQL: Add support for custom types
* GraphQL: Better pagination support (backwards pagination)
* GraphQL: Add the concept of *stages* in the workflow of the resolvers and add the possibility to disable them with operation attributes
* GraphQL: Add GraphQL Playground besides GraphiQL and add the possibility to change the default IDE (or to disable it) for the GraphQL endpoint
* GraphQL: Add a command to print the schema in SDL
* GraphQL: Improve serialization performance by avoiding calls to the `serialize` PHP function
* GraphQL: Allow to use a search and an exist filter on the same resource
* GraphQL: Refactor the architecture of the whole system to allow the decoration of useful services (`TypeConverter` to manage custom types, `SerializerContextBuilder` to modify the (de)serialization context dynamically, etc.)

**BC Break** 
* GraphQL: Separate item_query and collection_query operations so user can use different security and serialization groups for them
=======
## 2.4.7

* Fix passing context to data persisters' `remove` method
* Doctrine: ensure that `EntityManagerInterface` is used in data providers
>>>>>>> 4373de68

## 2.4.6

* GraphQL: Use correct resource configuration for filter arguments of nested collection
* Swagger UI: compatibility with Internet Explorer 11
* Varnish: Prevent cache miss by generating IRI for child related resources
* Messenger: Unwrap exception thrown in handler for Symfony Messenger 4.3
* Fix remaining Symfony 4.3 deprecation notices
* Prevent cloning non clonable objects in `previous_data`
* Return a 415 HTTP status code instead of a 406 one when a faulty `Content-Type` is sent
* Fix `WriteListener` trying to generate IRI for non-resources
* Allow to extract blank values from composite identifier

## 2.4.5

* Fix denormalization of a constructor argument which is a collection of non-resources
* Allow custom operations to return a different class than the expected resource class

## 2.4.4

* Store the original data in the `previous_data` request attribute, and allow to access it in security expressions using the `previous_object` variable (useful for PUT and PATCH requests)
* Fix resource inheritance handling
* Fix BC break in `AbstractItemNormalizer` introduced in 2.4
* Fix serialization when using interface as resource
* Basic compatibility with Symfony 4.3

## 2.4.3

* Doctrine: allow autowiring of filter classes
* Doctrine: don't use `fetchJoinCollection` on `Paginator` when not needed
* Doctrine: fix a BC break in `OrderFilter`
* GraphQL: input objects aren't nullable anymore (compliance with the Relay spec)
* Cache: Remove some useless purges
* Mercure: publish to Mercure using the default response format
* Mercure: use the Serializer context
* OpenAPI: fix documentation of the `PropertyFilter`
* OpenAPI: fix generation of the `servers` block (also fixes the compatibility with Postman)
* OpenAPI: skip not readable and not writable properties from the spec
* OpenAPI: add the `id` path parameter for POST item operation
* Serializer: add support for Symfony Serializer's `@SerializedName` metadata
* Metadata: `ApiResource`'s `attributes` property now defaults to `null`, as expected
* Metadata: Fix identifier support when using an interface as resource class
* Metadata: the HTTP method is now always uppercased
* Allow to disable listeners per operation (fix handling of empty request content)

    Previously, empty request content was allowed for any `POST` and `PUT` operations. This was an unsafe assumption which caused [other problems](https://github.com/api-platform/core/issues/2731).

    If you wish to allow empty request content, please add `"deserialize"=false` to the operation's attributes. For example:

    ```php
    <?php
    // api/src/Entity/Book.php

    use ApiPlatform\Core\Annotation\ApiResource;
    use App\Controller\PublishBookAction;

    /**
     * @ApiResource(
     *     itemOperations={
     *         "put_publish"={
     *             "method"="PUT",
     *             "path"="/books/{id}/publish",
     *             "controller"=PublishBookAction::class,
     *             "deserialize"=false,
     *         },
     *     },
     * )
     */
    class Book
    {
    ```

    You may also need to add `"validate"=false` if the controller result is `null` (possibly because you don't need to persist the resource).

* Return the `204` HTTP status code when the output class is set to `null`
* Be more resilient when normalizing non-resource objects
* Replace the `data` request attribute by the return of the data persister
* Fix error message in identifiers extractor
* Improve the bundle's default configuration when using `symfony/symfony` is required
* Fix the use of `MetadataAwareNameConverter` when available (configuring `name_converter: serializer.name_converter.metadata_aware` will now result in a circular reference error)

## 2.4.2

* Fix a dependency injection injection problem in `FilterEagerLoadingExtension`
* Improve performance by adding a `NoOpScalarNormalizer` handling scalar values

## 2.4.1

* Improve performance of the dev environment and deprecate the `api_platform.metadata_cache` parameter
* Fix a BC break in `SearchFilter`
* Don't send HTTP cache headers for unsuccessful responses
* GraphQL: parse input and messenger metadata on the GraphQl operation
* GraphQL: do not enable graphql when `webonyx/graphql-php` is not installed

## 2.4.0

* Listeners are now opt-in when not handling API Platform operations
* `DISTINCT` is not used when there are no joins
* Preserve manual join in FilterEagerLoadingExtension
* The `elasticsearch` attribute can be disabled resource-wise or per-operation
* The `messenger` attribute can now take the `input` string as a value (`messenger="input"`). This will use a default transformer so that the given `input` is directly sent to the messenger handler.
* The `messenger` attribute can be declared per-operation
* Mercure updates are now published after the Doctrine flush event instead of on `kernel.terminate`, so the Mercure and the Messenger integration can be used together
* Use Symfony's MetadataAwareNameConverter when available
* Change the extension's priorities (`<0`) for improved compatibility with Symfony's autoconfiguration feature. If you have custom extensions we recommend to use positive priorities.

| Service name                                               | Priority | Class                                              |
|------------------------------------------------------------|------|---------------------------------------------------------|
| api_platform.doctrine.orm.query_extension.eager_loading (collection) | -8 | ApiPlatform\Core\Bridge\Doctrine\Orm\Extension\EagerLoadingExtension |
| api_platform.doctrine.orm.query_extension.eager_loading (item) | -8 | ApiPlatform\Core\Bridge\Doctrine\Orm\Extension\EagerLoadingExtension |
| api_platform.doctrine.orm.query_extension.filter | -16 | ApiPlatform\Core\Bridge\Doctrine\Orm\Extension\FilterExtension |
| api_platform.doctrine.orm.query_extension.filter_eager_loading | -17 | ApiPlatform\Core\Bridge\Doctrine\Orm\Extension\FilterEagerLoadingExtension |
| api_platform.doctrine.orm.query_extension.order | -32 | ApiPlatform\Core\Bridge\Doctrine\Orm\Extension\OrderExtension |
| api_platform.doctrine.orm.query_extension.pagination | -64 | ApiPlatform\Core\Bridge\Doctrine\Orm\Extension\PaginationExtension |

* Fix JSON-LD contexts when using output classes
* GraphQl: Fix pagination (the `endCursor` behavior was wrong)
* GraphQl: Improve output/input behavior
* GraphQl: Improve mutations (make the `clientMutationId` nullable and return mutation payload as an object)
* MongoDB: Fix search filter when searching by related collection id
* MongoDB: Fix numeric and range filters

## 2.4.0 beta 2

* Fix version constraints for Doctrine MongoDB ODM
* Respect `_api_respond` request attribute in the SerializeListener
* Change the normalizer's priorities (`< 0`). If you have custom normalizer we recommend to use positive priorities.

| Service name                                               | Priority | Class                                              |
|------------------------------------------------------------|------|---------------------------------------------------------|
| api_platform.hydra.normalizer.constraint_violation_list   | -780 | ApiPlatform\Core\Hydra\Serializer\ConstraintViolationListNormalizer
| api_platform.jsonapi.normalizer.constraint_violation_list | -780 | ApiPlatform\Core\JsonApi\Serializer\ConstraintViolationListNormalizer
| api_platform.problem.normalizer.constraint_violation_list | -780 | ApiPlatform\Core\Problem\Serializer\ConstraintViolationListNormalizer
| api_platform.swagger.normalizer.api_gateway               | -780 | ApiPlatform\Core\Swagger\Serializer\ApiGatewayNormalizer
| api_platform.hal.normalizer.collection                    | -790 | ApiPlatform\Core\Hal\Serializer\CollectionNormalizer
| api_platform.hydra.normalizer.collection_filters          | -790 | ApiPlatform\Core\Hydra\Serializer\CollectionFiltersNormalizer
| api_platform.jsonapi.normalizer.collection                | -790 | ApiPlatform\Core\JsonApi\Serializer\CollectionNormalizer
| api_platform.jsonapi.normalizer.error                     | -790 | ApiPlatform\Core\JsonApi\Serializer\ErrorNormalizer
| api_platform.hal.normalizer.entrypoint                    | -800 | ApiPlatform\Core\Hal\Serializer\EntrypointNormalizer
| api_platform.hydra.normalizer.documentation               | -800 | ApiPlatform\Core\Hydra\Serializer\DocumentationNormalizer
| api_platform.hydra.normalizer.entrypoint                  | -800 | ApiPlatform\Core\Hydra\Serializer\EntrypointNormalizer
| api_platform.hydra.normalizer.error                       | -800 | ApiPlatform\Core\Hydra\Serializer\ErrorNormalizer
| api_platform.jsonapi.normalizer.entrypoint                | -800 | ApiPlatform\Core\JsonApi\Serializer\EntrypointNormalizer
| api_platform.problem.normalizer.error                     | -810 | ApiPlatform\Core\Problem\Serializer\ErrorNormalizer
| serializer.normalizer.json_serializable                   | -900 | Symfony\Component\Serializer\Normalizer\JsonSerializableNormalizer
| serializer.normalizer.datetime                            | -910 | Symfony\Component\Serializer\Normalizer\DateTimeNormalizer
| serializer.normalizer.constraint_violation_list           | -915 | Symfony\Component\Serializer\Normalizer\ConstraintViolationListNormalizer
| serializer.normalizer.dateinterval                        | -915 | Symfony\Component\Serializer\Normalizer\DateIntervalNormalizer
| serializer.normalizer.data_uri                            | -920 | Symfony\Component\Serializer\Normalizer\DataUriNormalizer
| api_platform.graphql.normalizer.item                      | -922 | ApiPlatform\Core\GraphQl\Serializer\ItemNormalizer
| api_platform.hal.normalizer.item                          | -922 | ApiPlatform\Core\Hal\Serializer\ItemNormalizer
| api_platform.jsonapi.normalizer.item                      | -922 | ApiPlatform\Core\JsonApi\Serializer\ItemNormalizer
| api_platform.jsonld.normalizer.item                       | -922 | ApiPlatform\Core\JsonLd\Serializer\ItemNormalizer
| api_platform.serializer.normalizer.item                   | -923 | ApiPlatform\Core\Serializer\ItemNormalizer
| serializer.normalizer.object                              | -1000 | Symfony\Component\Serializer\Normalizer\ObjectNormalizer

* Allow custom stylesheets to be appended or replaced in the swagger UI
* Load messenger only if available
* Fix missing metadata cache pool for Elasticsearch
* Make use of the new AdvancedNameConverterInterface interface for name converters
* Refactor input/output attributes, where these attributes now take:
  - an array specifying a class and some specific attributes (`name` and `iri` if needed)
  - a string representing the class
  - a `falsy` boolean to disable the input/output
* Introduce the DataTransformer concept to transform an input/output from/to a resource
* Api Platform normalizer is not limited to Resources anymore (you can use DTO as relations and more...)
* MongoDB: allow a `0` limit in the pagination
* Fix support of a discriminator mapping in an entity

## 2.4.0 beta 1

* MongoDB: full support
* Elasticsearch: add reading support (including pagination, sort filter and term filter)
* Mercure: automatically push updates to clients using the [Mercure](https://mercure.rocks) protocol
* CQRS support and async message handling using the Symfony Messenger Component
* OpenAPI: add support for OpenAPI v3 in addition to OpenAPI v2
* OpenAPI: support generating documentation using [ReDoc](https://github.com/Rebilly/ReDoc)
* OpenAPI: basic hypermedia hints using OpenAPI v3 links
* OpenAPI: expose the pagination controls
* Allow to use custom classes for input and output (DTO) with the `input_class` and `output_class` attributes
* Allow to disable the input or the output by setting `input_class` and `output_class` to false
* Guess and automatically set the appropriate Schema.org IRIs for common validation constraints
* Allow to set custom cache HTTP headers using the `cache_headers` attribute
* Allow to set the HTTP status code to send to the client through the `status` attribute
* Add support for the `Sunset` HTTP header using the `sunset` attribute
* Set the `Content-Location` and `Location` headers when appropriate for better RFC7231 conformance
* Display the matching data provider and data persister in the debug panel
* GraphQL: improve performance by lazy loading types
* Add the `api_persist` request attribute to enable or disable the `WriteListener`
* Allow to set a default context in all normalizers
* Permit to use a string instead of an array when there is only one serialization group
* Add support for setting relations using the constructor of the resource classes
* Automatically set a [409 Conflict](https://developer.mozilla.org/en-US/docs/Web/HTTP/Status/409) HTTP status code when an `OptimisticLockException` is thrown
* Resolve Dependency Injection Container parameters in the XML and YAML files for the resource class configuration
* `RequestAttributesExtractor` is not internal anymore and can be used in userland code
* Always use the user-defined metadata when set
* OpenAPI: add a description explaining how to use the property filter
* GraphQL: the look'n'feel of GraphiQL now match the API Platform one
* PHPStan level 6 compliance
* Add a `show_webby` configuration option to hide the spider in API docs
* Add an easter egg (find it!)

## 2.3.6

* /!\ Security: a vulnerability impacting the GraphQL subsystem was allowing users authorized to run mutations for a specific resource type, to execute it on any resource, of any type (CVE-2019-1000011)
* Fix normalization of raw collections (not API resources)
* Fix content negotiation format matching

## 2.3.5

* GraphQL: compatibility with `webonyx/graphql-php` 0.13
* OpenAPI/Swagger: expose `properties[]` as a collection parameter
* OpenAPI/Swagger: add a description for the `properties[]` filter
* OpenAPI/Swagger: Leverage advanced name converters
* JSON-LD: Prevent an error in `ItemNormalizer` when `$context['resource_class']` is not defined
* Allow to pass a the serialization group to use a string instead of as an array of one element
* Modernize the code base to use PHP 7.1 features when possible
* Bump minimal dependencies of the used Symfony components
* Improve the Packagist description

## 2.3.4

* Open API/Swagger: fix YAML export
* Open API/Swagger: Correctly expose overridden formats
* GraphQL: display the stack trace when in debug mode
* GraphQL: prevent a crash when the class name isn't provided
* Fix handling of one-to-one relations in subresources
* Fix max depth handling when eager fetching is disabled
* Compatibility with Symfony 4.2
* Prevent calling the remove method from all data persisters
* Persist Doctrine entities with the `DEFERRED_EXPLICIT` change tracking policy
* Throw an `InvalidArgumentException` when trying to get an item from a collection route
* Improve the debug bar panel visibility
* Take into account the `route_prefix` attribute in subresources
* Allow to use multiple values with `NumericFilter`
* Improve exception handling in `ReadListener` by adding the previous exception

## 2.3.3

* Doctrine: revert "prevent data duplication in Eager loaded relations"

## 2.3.2

* Open API/Swagger: detect correctly collection parameters
* Open API/Swagger: fix serialization of nested objects when exporting as YAML
* GraphQL: fix support of properties also mapped as subresources
* GraphQL: fix retrieving the internal `_id` when `id` is not part of the requested fields
* GraphQL: only exposes the mutations if any
* Doctrine: prevent data duplication in Eager loaded relations
* Preserve the host in the internal router

## 2.3.1

* Data persisters: call only the 1st matching data persister, this fix may break existing code, see https://github.com/api-platform/docs/issues/540#issuecomment-405945358
* Subresources: fix inverse side population
* Subresources: add subresources collections to cache tags
* Subresources: fix Doctrine identifier parameter type detection
* Subresources: fix max depth handling
* GraphQL: send a 200 HTTP status code when a GraphQL response contain some errors
* GraphQL: fix filters to allow dealing with multiple values
* GraphQL: remove invalid and useless parameters from the GraphQL schema
* GraphQL: use the collection resolver in mutations
* JSON API: remove duplicate data from includes
* Filters: fix composite keys support
* Filters: fix the `OrderFilter` when applied on nested entities
* List Doctrine Inflector as a hard dependency
* Various quality and usability improvements

## 2.3.0

* Add support for deprecating resources, operations and fields in GraphQL, Hydra and Swagger
* Add API Platform panels in the Symfony profiler and in the web debug toolbar
* Make resource class's constructor parameters writable
* Add support for interface as a resource
* Add a shortcut syntax to define attributes at the root of `@ApiResource` and `@ApiProperty` annotations
* Throw an exception if a required filter isn't set
* Allow to specify the message when access is denied using the `access_control_message` attribute
* Add a new option to include null results when using the date filter
* Allow data persisters to return a new instance instead of mutating the existing one
* Add a new attribute to configure specific formats per resources or operations
* Add an `--output` option to the `api:swagger:export` command
* Implement the `CacheableSupportsMethodInterface` introduced in Symfony 4.1 in all (de)normalizers (improves the performance dramatically)
* Drop support for PHP 7.0
* Upgrade Swagger UI and GraphiQL
* GraphQL: Add a `totalCount` field in GraphQL paginated collections
* JSONAPI: Allow inclusion of related resources

## 2.2.10

* /!\ Security: a vulnerability impacting the GraphQL subsystem was allowing users authorized to run mutations for a specific resource type, to execute it on any resource, of any type (CVE-2019-1000011)

## 2.2.9

* Fix `ExistsFilter` for inverse side of OneToOne association
* Fix to not populate subresource inverse side
* Improve the overall code quality (PHPStan analysis)

## 2.2.8

* Fix support for max depth when using subresources
* Fix a fatal error when a subresource type is not defined
* Add support for group sequences in the validator configuration
* Add a local class metadata cache in the HAL normalizer
* `FilterEagerLoadingExtension` now accepts joins with class name as join value

## 2.2.7

* Compatibility with Symfony 4.1
* Compatibility with webonyx/graphql-php 0.12
* Add missing `ApiPlatform\Core\EventListener\EventPriorities`'s `PRE_SERIALIZE` and `POST_SERIALIZE` constants
* Disable eager loading when no groups are specified to avoid recursive joins
* Fix embeddable entities eager loading with groups
* Don't join the same association twice when eager loading
* Fix max depth handling when using HAL
* Check the value of `enable_max_depth` if defined
* Minor performance and quality improvements

## 2.2.6

* Fix identifiers creation and update when using GraphQL
* Fix nested properties support when using filters with GraphQL
* Fix a bug preventing the `ExistFilter` to work properly with GraphQL
* Fix a bug preventing to use a custom denormalization context when using GraphQL
* Enforce the compliance with the JSONAPI spec by throwing a 400 error when using the "inclusion of related resources" feature
* Update `ChainSubresourceDataProvider` to take into account `RestrictedDataProviderInterface`
* Fix the cached identifiers extractor support for stringable identifiers
* Allow a `POST` request to have an empty body
* Fix a crash when the ExpressionLanguage component isn't installed
* Enable item route on collection's subresources
* Fix an issue with subresource filters, was incorrectly adding filters for the parent instead of the subresource
* Throw when a subresources identifier is not found
* Allow subresource items in the `IriConverter`
* Don't send the `Link` HTTP header pointing to the Hydra documentation if docs are disabled
* Fix relations denormalization with plain identifiers
* Prevent the `OrderFilter` to trigger faulty deprecation notices
* Respect the `fetchEager=false` directive on an association in the `EagerLoadingExtension`
* Use the configured name converter (if any) for relations in the HAL's `ItemNormalizer`
* Use the configured name converter (if any) in the `ConstraintViolationListNormalizer`
* Dramatically improve the overall performance by fixing the normalizer's cache key generation
* Improve the performance `CachedRouteNameResolver` and `CachedSubresourceOperationFactory` by adding a local memory cache layer
* Improve the performance of access control checking when using GraphQL
* Improve the performance by using `isResourceClass` when possible
* Remove a useless `try/catch` in the `CachedTrait`
* Forward the operation name to the `IriConverter`
* Fix some more code quality issues

## 2.2.5

* Fix a various issues preventing the metadata cache to work properly (performance fix)
* Fix a cache corruption issue when using subresources
* Fix non-standard outputs when using the HAL format
* Persist data in Doctrine DataPersister only if needed
* Fix identifiers handling in GraphQL mutations
* Fix client-side ID creation or update when using GraphQL mutations
* Fix an error that was occuring when the Expression Language component wasn't installed
* Update the `ChainSubresourceDataProvider` class to take into account `RestrictedDataProviderInterface`

## 2.2.4

* Fix a BC break preventing to pass non-arrays to the builtin Symfony normalizers when using custom normalizers
* Fix a bug when using `FilterEagerLoadingExtension` with manual joins
* Fix some bugs in the AWS API Gateway compatibility mode for Open API/Swagger

## 2.2.3

* Fix object state inconsistency after persistence
* Allow to use multiple `@ApiFilter` annotations on the same class
* Fix a BC break when the serialization context builder depends of the retrieved data
* Fix a bug regarding collections handling in the GraphQL endpoint

## 2.2.2

* Autoregister classes implementing `SubresourceDataProviderInterface`
* Fix the `DateTimeImmutable` support in the date filter
* Fix a BC break in `DocumentationAction` impacting NelmioApiDoc
* Fix the context passed to data providers (improve the eager loading)
* Fix fix a subresource's metadata cache bug
* Fix the configuration detection when using a custom directory structure

## 2.2.1

* Merge bug fixes from older branches

## 2.2.0

* Add GraphQL support (including mutations, pagination, filters, access control rules and automatic SQL joins)
* Fully implement the GraphQL Relay Server specification
* Add JSONAPI support
* Add a new `@ApiFilter` annotation to directly configure filters from resource classes
* Add a partial paginator that prevents `COUNT()` SQL queries
* Add a new simplified way to configure operations
* Add an option to serialize Validator's payloads (e.g. error levels)
* Add support for generators in data providers
* Add a new `allow_plain_identifiers` option to allow using plain IDs as identifier instead of IRIs
* Add support for resource names without namespace
* Automatically enable FOSUser support if the bundle is installed
* Add an `AbstractCollectionNormalizer` to help supporting custom formats
* Deprecate NelmioApiDocBundle 2 support (upgrade to v3, it has native API Platform support)
* Deprecate the `ApiPlatform\Core\Bridge\Doctrine\EventListener\WriteListener` class in favor of the new `ApiPlatform\Core\EventListener\WriteListener` class.
* Remove the `api_platform.doctrine.listener.view.write` event listener service.
* Add a data persistence layer with a new `ApiPlatform\Core\DataPersister\DataPersisterInterface` interface.
* Add the a new configuration to disable the API entrypoint and the documentation
* Allow to set maximum items per page at operation/resource level
* Add the ability to customize the message when configuring an access control rule trough the `access_control_message` attribute
* Allow empty operations in XML configs

## 2.1.6

* Add a new config option to specify the directories containing resource classes
* Fix a bug regarding the ordering filter when dealing with embedded fields
* Allow to autowire the router
* Fix the base path handling the Swagger/Open API documentation normalizer

## 2.1.5

* Add support for filters autoconfiguration with Symfony 3.4+
* Add service aliases required to use the autowiring with Symfony 3.4+
* Allow updating nested resource when issuing a `POST` HTTP request
* Add support for the immutable date and time types introduced in Doctrine
* Fix the Doctrine query generated to retrieve nested subresources
* Fix several bugs in the automatic eager loading support
* Fix a bug occurring when passing neither an IRI nor an array in an embedded relation
* Allow to request `0` items per page in collections
* Also copy the `Host` from the Symfony Router
* `Paginator::getLastPage()` now always returns a `float`
* Minor performance improvements
* Minor quality fixes

## 2.1.4

* Symfony 3.4 and 4.0 compatibility
* Autowiring strict mode compatibility
* Fix a bug preventing to create resource classes in the global namespace
* Fix Doctrine type conversion in filter's WHERE clauses
* Fix filters when using eager loading and non-association composite identifier
* Fix Doctrine type resolution for identifiers (for custom DBALType)
* Add missing Symfony Routing options to operations configuration
* Add SubresourceOperations to metadata
* Fix disabling of cache pools with the dev environment

## 2.1.3

* Don't use dynamic values in Varnish-related service keys (improves Symfony 3.3 compatibility)
* Hydra: Fix the value of `owl:allValuesFrom` in the API documentation
* Swagger: Include the context even when the type is `null`
* Minor code and PHPDoc cleanups

## 2.1.2

* PHP 7.2 compatibility
* Symfony 4 compatibility
* Fix the Swagger UI documentation for specific routes (the API request wasn't executed automatically anymore)
* Add a missing cache tag on empty collections
* Fix a missing service when no Varnish URL is defined
* Fix the whitelist comparison in the property filer
* Fix some bugs regarding subresources in the Swagger and Hydra normalizers
* Make route requirements configurable
* Make possible to configure the Swagger context for properties
* Better exception messages when there is a content negotiation error
* Use the `PriorityTaggedServiceTrait` provided by Symfony instead of a custom implementation
* Test upstream libs deprecations
* Various quality fixes and tests cleanup

## 2.1.1

* Fix path generators
* Fix some method signatures related to subresources
* Improve performance of the deserialization mechanism

## 2.1.0

* Add a builtin HTTP cache invalidation system able to store all requests in Varnish (or any other proxy supporting cache tags) and purge it instantly when needed
* Add an authorization system configurable directly from the resource class
* Add support for subresources (like `/posts/1/comments` or `/posts/1/comments/2`
* Revamp the automatic documentation UI (upgraded to the React-based version of Swagger UI, added a custom stylesheet)
* Add a new filter to select explicitly which properties to serialize
* Add a new filter to choose which serialization group to apply
* Add a new filter to test if a property value exists or not
* Add support for OAuth 2 in the UI
* Add support for embedded fields
* Add support for customizable API resources folder's name
* Filters's ids now defaults to the Symfony's service name
* Add configuration option to define custom metadata loader paths
* Make Swagger UI compatible with a strict CSP environment
* Add nulls comparison to OrderFilter
* Add a flag to disable all request listeners
* Add a default order option in the configuration
* Allow to disable all operations using the XML configuration format and deprecate the previous format
* Allow upper cased property names
* Improve the overall performance by optimizing `RequestAttributesExtractor`
* Improve the performance of the filters subsystem by using a PSR-11 service locator and deprecate the `FilterCollection` class
* Add compatibility with Symfony Flex and Symfony 4
* Allow the Symfony Dependency Injection component to autoconfigure data providers and query extensions
* Allow to use service for dynamic validation groups
* Allow using PHP constants in YAML resources files
* Upgrade to the latest version of the Hydra spec
* Add `pagination` and `itemPerPage` parameters in the Swagger/Open API documentation
* Add support for API key authentication in Swagger UI
* Allow to specify a whitelist of serialization groups
* Allow to use the new immutable date and time types of Doctrine in filters
* Update swagger definition keys to more verbose ones (ie `Resource-md5($groups)` => `Resource-groupa_groupb`) - see https://github.com/api-platform/core/pull/1207

## 2.0.11

* Ensure PHP 7.2 compatibility
* Fix some bug regarding Doctrine joins
* Let the `hydra_context` option take precedence over operation metadata
* Fix relations handling by the non-hypermedia `ItemNormalizer` (raw JSON, XML)
* Fix a bug in the JSON-LD context: should not be prefixed by `#`
* Fix a bug regarding serialization groups in Hydra docs

## 2.0.10

* Performance improvement
* Swagger: Allow non-numeric IDs (such as UUIDs) in URLs
* Fix a bug when a composite identifier is missing
* `ApiPlatform\Core\Bridge\Doctrine\Orm\Filter\OrderFilter::extractProperties` now always return an array
* Fix NelmioApiDocParser recursive relations

## 2.0.9

* Add support for Symfony 3.3
* Disable the partial eager loading by default
* Fix support for ignored attributes in normalizers
* Specify the `LEFT JOIN` clause for filter associations
* Move the metadata from validator factory to the validator.xml file
* Throw an exception when the number of items per page is 0
* Improve the Continuous Integration process

## 2.0.8

* Leverage serialization groups to eager load data
* Fix the Swagger Normalizer to correctly support nested serialization groups
* Use strict types
* Get rid of the dependency to the Templating component
* Explicitly add missing dependency to PropertyAccess component
* Allow the operation name to be null in ResourceMetadata
* Fix an undefined index error occurring in some cases when using sub types
* Make the bundle working even when soft dependencies aren't installed
* Fix serialization of multiple inheritance child types
* Fix the priority of the FOSUSer's event listener
* Fix the resource class resolver with using `\Traversable` values
* Fix inheritance of property metadata for the Doctrine ORM property metadata factory
* EagerLoadingExtension: Disable partial fetching if entity has subclasses
* Refactoring and cleanup of the eager loading mechanism
* Fix the handling of composite identifiers
* Fix HAL normalizer when the context isn't serializable
* Fix some quality problems found by PHPStan

## 2.0.7

* [security] Hide error's message in prod mode when a 500 error occurs (Api Problem format)
* Fix sorting when eager loading is used
* Allow eager loading when using composite identifiers
* Don't use automatic eager loading when disabled in the config
* Use `declare(strict_types=1)` and improve coding standards
* Automatically refresh routes in dev mode when a resource is created or deleted

## 2.0.6

* Correct the XML Schema type generated for floats in the Hydra documentation

## 2.0.5

* Fix a bug when multiple filters are applied

## 2.0.4

* [security] Hide error's message in prod mode when a 500 error occurs
* Prevent duplicate data validation
* Fix filter Eager Loading
* Fix the Hydra documentation for `ConstraintViolationList`
* Fix some edge cases with the automatic configuration of Symfony
* Remove calls to `each()` (deprecated since PHP 7.2)
* Add a missing property in `EagerLoadingExtension`

## 2.0.3

* Fix a bug when handling invalid IRIs
* Allow to have a property called id even in JSON-LD
* Exclude static methods from AnnotationPropertyNameCollectionFactory
* Improve compatibility with Symfony 2.8

## 2.0.2

* Fix the support of the Symfony's serializer @MaxDepth annotation
* Fix property range of relations in the Hydra doc when an IRI is used
* Fix an error "api:swagger:export" command when decorating the Swagger normalizer
* Fix an an error in the Swagger documentation generator when a property has several serialization groups

## 2.0.1

* Various fixes related to automatic eager loading
* Symfony 3.2 compatibility

## 2.0.0

* Full refactoring
* Use PHP 7
* Add support for content negotiation
* Add Swagger/OpenAPI support
* Integrate Swagger UI
* Add HAL support
* Add API Problem support
* Update the Hydra support to be in sync with the last version of the spec
* Full rewrite of the metadata system (annotations, YAML and XML formats support)
* Remove the event system in favor of the builtin Symfony kernel's events
* Use the ADR pattern
* Fix a ton of issues
* `ItemDataproviderInterface`: `fetchData` is now in the context parameterer. `getItemFromIri` is now context aware [7f82fd7](https://github.com/api-platform/core/commit/7f82fd7f96bbb855599de275ffe940c63156fc5d)
* Constants for event's priorities [2e7b73e](https://github.com/api-platform/core/commit/2e7b73e19ccbeeb8387fa7c4f2282984d4326c1f)
* Properties mapping with XML/YAML is now possible [ef5d037](https://github.com/api-platform/core/commit/ef5d03741523e35bcecc48decbb92cd7b310a779)
* Ability to configure and match exceptions with an HTTP status code [e9c1863](https://github.com/api-platform/core/commit/e9c1863164394607f262d975e0f00d51a2ac5a72)
* Various fixes and improvements (SwaggerUI, filters, stricter property metadata)

## 1.1.1

* Fix a case typo in a namespace alias in the Hydra documentation

## 1.1.0 beta 2

* Allow to configure the default controller to use
* Ability to add route requirements
* Add a range filter
* Search filter: add a case sensitivity setting
* Search filter: fix the behavior of the search filter when 0 is provided as value
* Search filter: allow to use identifiers different than id
* Exclude tests from classmap
* Fix some deprecations and tests

## 1.1.0 beta 1

* Support Symfony 3.0
* Support nested properties in Doctrine filters
* Add new `start` and `word_start` strategies to the Doctrine Search filter
* Add support for abstract resources
* Add a new option to totally disable Doctrine
* Remove the ID attribute from the Hydra documentation when it is read only
* Add method to avoid naming collision of DQL join alias and bound parameter name
* Make exception available in the Symfony Debug Toolbar
* Improve the Doctrine Paginator performance in some cases
* Enhance HTTPS support and fix some bugs in the router
* Fix some edge cases in the date and time normalizer
* Propagate denormalization groups through relations
* Run tests against all supported Symfony versions
* Add a contribution documentation
* Refactor tests
* Check CS with StyleCI

## 1.0.1

* Avoid an error if the attribute isn't an array

## 1.0.0

* Extract the documentation in a separate repository
* Add support for eager loading in collections

## 1.0.0 beta 3

* The Hydra documentation URL is now `/apidoc` (was `/vocab`)
* Exceptions implements `Dunglas\ApiBundle\Exception\ExceptionInterface`
* Prefix automatically generated route names by `api_`
* Automatic detection of the method of the entity class returning the identifier when using Doctrine (previously `getId()` was always used)
* New extension point in `Dunglas\ApiBundle\Doctrine\Orm\DataProvider` allowing to customize Doctrine paginator and performance optimization when using typical queries
* New `Dunglas\ApiBundle\JsonLd\Event\Events::CONTEXT_BUILDER` event allowing to modify the JSON-LD context
* Change HTTP status code from `202` to `200` for `PUT` requests
* Ability to embed the JSON-LD context instead of embedding it

## 1.0.0 beta 2

* Preserve indexes when normalizing and denormalizing associative arrays
* Allow to set default order for property when registering a `Doctrine\Orm\Filter\OrderFilter` instance<|MERGE_RESOLUTION|>--- conflicted
+++ resolved
@@ -1,8 +1,8 @@
 # Changelog
 
-<<<<<<< HEAD
 ## 2.5.0 beta 1
 
+* GraphQL: **BC Break** Separate `item_query` and `collection_query` operations so user can use different security and serialization groups for them
 * GraphQL: Add support for custom queries and mutations
 * GraphQL: Add support for custom types
 * GraphQL: Better pagination support (backwards pagination)
@@ -13,14 +13,10 @@
 * GraphQL: Allow to use a search and an exist filter on the same resource
 * GraphQL: Refactor the architecture of the whole system to allow the decoration of useful services (`TypeConverter` to manage custom types, `SerializerContextBuilder` to modify the (de)serialization context dynamically, etc.)
 
-**BC Break** 
-* GraphQL: Separate item_query and collection_query operations so user can use different security and serialization groups for them
-=======
 ## 2.4.7
 
 * Fix passing context to data persisters' `remove` method
 * Doctrine: ensure that `EntityManagerInterface` is used in data providers
->>>>>>> 4373de68
 
 ## 2.4.6
 
