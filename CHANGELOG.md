--- conflicted
+++ resolved
@@ -1,18 +1,16 @@
 # Changelog
 
-<<<<<<< HEAD
 ## 2.6.x-dev
 
 * MongoDB: Possibility to add execute options (aggregate command fields) for a resource, like `allowDiskUse` (#3144)
 * GraphQL: Allow to format GraphQL errors based on exceptions (#3063)
-=======
+
 ## 2.5.2
 
 * Compatibility with Symfony 5 RC
 * Compatibility with NelmioCorsBundle 2
 * Fix the type of `ApiResource::$paginationPartial`
 * Ensure correct return type from `AbstractItemNormalizer::normalizeRelation`
->>>>>>> ab2f82c1
 
 ## 2.5.1
 
@@ -47,7 +45,7 @@
 
 * Allow to not declare GET item operation
 * Add support for the Accept-Patch header
-* Make the the `maximum_items_per_page` attribute consistent with other attributes controlling pagination 
+* Make the the `maximum_items_per_page` attribute consistent with other attributes controlling pagination
 * Allow to use a string instead of an array for serializer groups
 * Test: Add an helper method to find the IRI of a resource
 * Test: Add assertions for testing response against JSON Schema from API resource
