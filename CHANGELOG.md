# Changelog

<<<<<<< HEAD
## 2.6.x-dev

* MongoDB: Possibility to add execute options (aggregate command fields) for a resource, like `allowDiskUse` (#3144)
* MongoDB: Mercure support (#3290)
* GraphQL: Allow to format GraphQL errors based on exceptions (#3063)
* GraphQL: Add page-based pagination (#3175)
* OpenAPI: Add PHP default values to the documentation (#2386)
 
=======
## 2.5.4

* Add a local cache in `ResourceClassResolver::getResourceClass()`
* JSON Schema: Fix  generation for non-resource class
* Doctrine: Get class metadata only when it's needed in `SearchFilter`
* GraphQL: Better detection of collection type

>>>>>>> 14ed547d
## 2.5.3

* Compatibility with Symfony 5
* GraphQL: Fix `hasNextPage` when `offset > itemsPerPage`

## 2.5.2

* Compatibility with Symfony 5 RC
* Compatibility with NelmioCorsBundle 2
* Fix the type of `ApiResource::$paginationPartial`
* Ensure correct return type from `AbstractItemNormalizer::normalizeRelation`

## 2.5.1

* Compatibility with Symfony 5 beta
* Fix a notice in `SerializerContextBuilder`
* Fix dashed path segment generation
* Fix support for custom filters without constructor in the `@ApiFilter` annotation
* Fix a bug that was preventing to disable Swagger/OpenAPI
* Return a `404` HTTP status code instead of `500` whe the identifier is invalid (e.g.: invalid UUID)
* Add links to the documentation in `@ApiResource` annotation's attributes to improve DX
* JSON:API: fix pagination being ignored when using the `filter` query parameter
* Elasticsearch: Allow multiple queries to be set
* OpenAPI: Do not append `body` parameter if it already exists
* OpenAPI: Fix removal of illegal characters in schema name for Amazon API Gateway
* Swagger UI: Add missing `oauth2-redirect` configuration
* Swagger UI: Allow changing the location of Swagger UI
* GraphQL: Fix an error that was occurring when `SecurityBundle` was not installed
* HTTP/2 Server Push: Push relations as `fetch`

## 2.5.0

* Fix BC-break when using short-syntax notation for `access_control`
* Fix BC-break when no item operations are declared
* GraphQL: Adding serialization group difference condition for `item_query` and `collection_query` types
* JSON Schema: Fix command

## 2.5.0 beta 3

* GraphQL: Use different types (`MyTypeItem` and `MyTypeCollection`) only if serialization groups are different for `item_query` and `collection_query` (#3083)

## 2.5.0 beta 2

* Allow to not declare GET item operation
* Add support for the Accept-Patch header
* Make the the `maximum_items_per_page` attribute consistent with other attributes controlling pagination
* Allow to use a string instead of an array for serializer groups
* Test: Add an helper method to find the IRI of a resource
* Test: Add assertions for testing response against JSON Schema from API resource
* GraphQL: Add support for multipart request so user can create custom file upload mutations (#3041)
* GraphQL: Add support for name converter (#2765)

## 2.5.0 beta 1

* Add an HTTP client dedicated to functional API testing (#2608)
* Add PATCH support (#2895)
* Add a command to generate json schemas `api:json-schema:generate` (#2996)
* Add infrastructure to generate a JSON Schema from a Resource `ApiPlatform\Core\JsonSchema\SchemaFactoryInterface` (#2983)
* Replaces `access_control` by `security` and adds a `security_post_denormalize` attribute (#2992)
* Add basic infrastructure for cursor-based pagination (#2532)
* Change ExistsFilter syntax to `exists[property]`, old syntax still supported see #2243, fixes it's behavior on GraphQL (also related #2640).
* Pagination with subresources (#2698)
* Improve search filter id's management (#1844)
* Add support of name converter in filters (#2751, #2897), filter signature in abstract methods has changed see b42dfd198b1644904fd6a684ab2cedaf530254e3
* Ability to change the Vary header via `cacheHeaders` attributes of a resource (#2758)
* Ability to use the Query object in a paginator (#2493)
* Compatibility with Symfony 4.3 (#2784)
* Better handling of JsonSerializable classes (#2921)
* Elasticsearch: Add pagination (#2919)
* Add default, min, max specification in pagination parameter API docs (#3002)
* Add a swagger version configuration option `swagger.versions` and deprecates the `enable_swagger` configuration option (#2998)
* Order filter now documents `asc`/`desc` as enum (#2971)
* GraphQL: **BC Break** Separate `query` resource operation attribute into `item_query` and `collection_query` operations so user can use different security and serialization groups for them (#2944, #3015)
* GraphQL: Add support for custom queries and mutations (#2447)
* GraphQL: Add support for custom types (#2492)
* GraphQL: Better pagination support (backwards pagination) (#2142)
* GraphQL: Support the pagination per resource (#3035)
* GraphQL: Add the concept of *stages* in the workflow of the resolvers and add the possibility to disable them with operation attributes (#2959)
* GraphQL: Add GraphQL Playground besides GraphiQL and add the possibility to change the default IDE (or to disable it) for the GraphQL endpoint (#2956, #2961)
* GraphQL: Add a command to print the schema in SDL `api:graphql:export > schema.graphql` (#2600)
* GraphQL: Improve serialization performance by avoiding calls to the `serialize` PHP function (#2576)
* GraphQL: Allow to use a search and an exist filter on the same resource (#2243)
* GraphQL: Refactor the architecture of the whole system to allow the decoration of useful services (`TypeConverter` to manage custom types, `SerializerContextBuilder` to modify the (de)serialization context dynamically, etc.) (#2772)

Notes:

Please read #2825 if you have issues with the behavior of Readable/Writable Link

## 2.4.7

* Fix passing context to data persisters' `remove` method
* Ensure OpenAPI normalizers properly expose the date format
* Add source maps for Swagger UI
* Improve error message when filter class is not imported
* Add missing autowiring alias for `Pagination`
* Doctrine: ensure that `EntityManagerInterface` is used in data providers

## 2.4.6

* GraphQL: Use correct resource configuration for filter arguments of nested collection
* Swagger UI: compatibility with Internet Explorer 11
* Varnish: Prevent cache miss by generating IRI for child related resources
* Messenger: Unwrap exception thrown in handler for Symfony Messenger 4.3
* Fix remaining Symfony 4.3 deprecation notices
* Prevent cloning non clonable objects in `previous_data`
* Return a 415 HTTP status code instead of a 406 one when a faulty `Content-Type` is sent
* Fix `WriteListener` trying to generate IRI for non-resources
* Allow to extract blank values from composite identifier

## 2.4.5

* Fix denormalization of a constructor argument which is a collection of non-resources
* Allow custom operations to return a different class than the expected resource class

## 2.4.4

* Store the original data in the `previous_data` request attribute, and allow to access it in security expressions using the `previous_object` variable (useful for PUT and PATCH requests)
* Fix resource inheritance handling
* Fix BC break in `AbstractItemNormalizer` introduced in 2.4
* Fix serialization when using interface as resource
* Basic compatibility with Symfony 4.3

## 2.4.3

* Doctrine: allow autowiring of filter classes
* Doctrine: don't use `fetchJoinCollection` on `Paginator` when not needed
* Doctrine: fix a BC break in `OrderFilter`
* GraphQL: input objects aren't nullable anymore (compliance with the Relay spec)
* Cache: Remove some useless purges
* Mercure: publish to Mercure using the default response format
* Mercure: use the Serializer context
* OpenAPI: fix documentation of the `PropertyFilter`
* OpenAPI: fix generation of the `servers` block (also fixes the compatibility with Postman)
* OpenAPI: skip not readable and not writable properties from the spec
* OpenAPI: add the `id` path parameter for POST item operation
* Serializer: add support for Symfony Serializer's `@SerializedName` metadata
* Metadata: `ApiResource`'s `attributes` property now defaults to `null`, as expected
* Metadata: Fix identifier support when using an interface as resource class
* Metadata: the HTTP method is now always uppercased
* Allow to disable listeners per operation (fix handling of empty request content)

    Previously, empty request content was allowed for any `POST` and `PUT` operations. This was an unsafe assumption which caused [other problems](https://github.com/api-platform/core/issues/2731).

    If you wish to allow empty request content, please add `"deserialize"=false` to the operation's attributes. For example:

    ```php
    <?php
    // api/src/Entity/Book.php

    use ApiPlatform\Core\Annotation\ApiResource;
    use App\Controller\PublishBookAction;

    /**
     * @ApiResource(
     *     itemOperations={
     *         "put_publish"={
     *             "method"="PUT",
     *             "path"="/books/{id}/publish",
     *             "controller"=PublishBookAction::class,
     *             "deserialize"=false,
     *         },
     *     },
     * )
     */
    class Book
    {
    ```

    You may also need to add `"validate"=false` if the controller result is `null` (possibly because you don't need to persist the resource).

* Return the `204` HTTP status code when the output class is set to `null`
* Be more resilient when normalizing non-resource objects
* Replace the `data` request attribute by the return of the data persister
* Fix error message in identifiers extractor
* Improve the bundle's default configuration when using `symfony/symfony` is required
* Fix the use of `MetadataAwareNameConverter` when available (configuring `name_converter: serializer.name_converter.metadata_aware` will now result in a circular reference error)

## 2.4.2

* Fix a dependency injection problem in `FilterEagerLoadingExtension`
* Improve performance by adding a `NoOpScalarNormalizer` handling scalar values

## 2.4.1

* Improve performance of the dev environment and deprecate the `api_platform.metadata_cache` parameter
* Fix a BC break in `SearchFilter`
* Don't send HTTP cache headers for unsuccessful responses
* GraphQL: parse input and messenger metadata on the GraphQl operation
* GraphQL: do not enable graphql when `webonyx/graphql-php` is not installed

## 2.4.0

* Listeners are now opt-in when not handling API Platform operations
* `DISTINCT` is not used when there are no joins
* Preserve manual join in FilterEagerLoadingExtension
* The `elasticsearch` attribute can be disabled resource-wise or per-operation
* The `messenger` attribute can now take the `input` string as a value (`messenger="input"`). This will use a default transformer so that the given `input` is directly sent to the messenger handler.
* The `messenger` attribute can be declared per-operation
* Mercure updates are now published after the Doctrine flush event instead of on `kernel.terminate`, so the Mercure and the Messenger integration can be used together
* Use Symfony's MetadataAwareNameConverter when available
* Change the extension's priorities (`<0`) for improved compatibility with Symfony's autoconfiguration feature. If you have custom extensions we recommend to use positive priorities.

| Service name                                               | Old priority | New priority | Class                                              |
|------------------------------------------------------------|------|------|---------------------------------------------------------|
| api_platform.doctrine.orm.query_extension.eager_loading (collection) |  | -8 | ApiPlatform\Core\Bridge\Doctrine\Orm\Extension\EagerLoadingExtension |
| api_platform.doctrine.orm.query_extension.eager_loading (item) | |  -8 | ApiPlatform\Core\Bridge\Doctrine\Orm\Extension\EagerLoadingExtension |
| api_platform.doctrine.orm.query_extension.filter | 32 | -16 | ApiPlatform\Core\Bridge\Doctrine\Orm\Extension\FilterExtension |
| api_platform.doctrine.orm.query_extension.filter_eager_loading | |  -17 | ApiPlatform\Core\Bridge\Doctrine\Orm\Extension\FilterEagerLoadingExtension |
| api_platform.doctrine.orm.query_extension.order | 16 | -32 | ApiPlatform\Core\Bridge\Doctrine\Orm\Extension\OrderExtension |
| api_platform.doctrine.orm.query_extension.pagination | 8 | -64 | ApiPlatform\Core\Bridge\Doctrine\Orm\Extension\PaginationExtension |

* Fix JSON-LD contexts when using output classes
* GraphQl: Fix pagination (the `endCursor` behavior was wrong)
* GraphQl: Improve output/input behavior
* GraphQl: Improve mutations (make the `clientMutationId` nullable and return mutation payload as an object)
* MongoDB: Fix search filter when searching by related collection id
* MongoDB: Fix numeric and range filters

## 2.4.0 beta 2

* Fix version constraints for Doctrine MongoDB ODM
* Respect `_api_respond` request attribute in the SerializeListener
* Change the normalizer's priorities (`< 0`). If you have custom normalizer we recommend to use positive priorities.

| Service name                                               | Old priority | New priority | Class                                              |
|------------------------------------------------------------|------|------|---------------------------------------------------------|
| api_platform.hydra.normalizer.constraint_violation_list   | 64 | -780 | ApiPlatform\Core\Hydra\Serializer\ConstraintViolationListNormalizer
| api_platform.jsonapi.normalizer.constraint_violation_list |  | -780 | ApiPlatform\Core\JsonApi\Serializer\ConstraintViolationListNormalizer
| api_platform.problem.normalizer.constraint_violation_list | |  -780 | ApiPlatform\Core\Problem\Serializer\ConstraintViolationListNormalizer
| api_platform.swagger.normalizer.api_gateway               | 17 | -780 | ApiPlatform\Core\Swagger\Serializer\ApiGatewayNormalizer
| api_platform.hal.normalizer.collection                    |  | -790 | ApiPlatform\Core\Hal\Serializer\CollectionNormalizer
| api_platform.hydra.normalizer.collection_filters          | 0 | -790 | ApiPlatform\Core\Hydra\Serializer\CollectionFiltersNormalizer
| api_platform.jsonapi.normalizer.collection                |  | -790 | ApiPlatform\Core\JsonApi\Serializer\CollectionNormalizer
| api_platform.jsonapi.normalizer.error                     |  | -790 | ApiPlatform\Core\JsonApi\Serializer\ErrorNormalizer
| api_platform.hal.normalizer.entrypoint                    |  | -800 | ApiPlatform\Core\Hal\Serializer\EntrypointNormalizer
| api_platform.hydra.normalizer.documentation               | 32 | -800 | ApiPlatform\Core\Hydra\Serializer\DocumentationNormalizer
| api_platform.hydra.normalizer.entrypoint                  | 32 | -800 | ApiPlatform\Core\Hydra\Serializer\EntrypointNormalizer
| api_platform.hydra.normalizer.error                       | 32 | -800 | ApiPlatform\Core\Hydra\Serializer\ErrorNormalizer
| api_platform.jsonapi.normalizer.entrypoint                |  | -800 | ApiPlatform\Core\JsonApi\Serializer\EntrypointNormalizer
| api_platform.problem.normalizer.error                     |  | -810 | ApiPlatform\Core\Problem\Serializer\ErrorNormalizer
| serializer.normalizer.json_serializable                   | -900 | -900 | Symfony\Component\Serializer\Normalizer\JsonSerializableNormalizer
| serializer.normalizer.datetime                            | -910 | -910 | Symfony\Component\Serializer\Normalizer\DateTimeNormalizer
| serializer.normalizer.constraint_violation_list           |  | -915 | Symfony\Component\Serializer\Normalizer\ConstraintViolationListNormalizer
| serializer.normalizer.dateinterval                        | -915 | -915 | Symfony\Component\Serializer\Normalizer\DateIntervalNormalizer
| serializer.normalizer.data_uri                            | -920 | -920 | Symfony\Component\Serializer\Normalizer\DataUriNormalizer
| api_platform.graphql.normalizer.item                      | 8 | -922 | ApiPlatform\Core\GraphQl\Serializer\ItemNormalizer
| api_platform.hal.normalizer.item                          |  | -922 | ApiPlatform\Core\Hal\Serializer\ItemNormalizer
| api_platform.jsonapi.normalizer.item                      |  | -922 | ApiPlatform\Core\JsonApi\Serializer\ItemNormalizer
| api_platform.jsonld.normalizer.item                       | 8 | -922 | ApiPlatform\Core\JsonLd\Serializer\ItemNormalizer
| api_platform.serializer.normalizer.item                   | 0 | -923 | ApiPlatform\Core\Serializer\ItemNormalizer
| serializer.normalizer.object                              | -1000 | -1000 | Symfony\Component\Serializer\Normalizer\ObjectNormalizer

* Allow custom stylesheets to be appended or replaced in the swagger UI
* Load messenger only if available
* Fix missing metadata cache pool for Elasticsearch
* Make use of the new AdvancedNameConverterInterface interface for name converters
* Refactor input/output attributes, where these attributes now take:
  - an array specifying a class and some specific attributes (`name` and `iri` if needed)
  - a string representing the class
  - a `falsy` boolean to disable the input/output
* Introduce the DataTransformer concept to transform an input/output from/to a resource
* Api Platform normalizer is not limited to Resources anymore (you can use DTO as relations and more...)
* MongoDB: allow a `0` limit in the pagination
* Fix support of a discriminator mapping in an entity

## 2.4.0 beta 1

* MongoDB: full support
* Elasticsearch: add reading support (including pagination, sort filter and term filter)
* Mercure: automatically push updates to clients using the [Mercure](https://mercure.rocks) protocol
* CQRS support and async message handling using the Symfony Messenger Component
* OpenAPI: add support for OpenAPI v3 in addition to OpenAPI v2
* OpenAPI: support generating documentation using [ReDoc](https://github.com/Rebilly/ReDoc)
* OpenAPI: basic hypermedia hints using OpenAPI v3 links
* OpenAPI: expose the pagination controls
* Allow to use custom classes for input and output (DTO) with the `input_class` and `output_class` attributes
* Allow to disable the input or the output by setting `input_class` and `output_class` to false
* Guess and automatically set the appropriate Schema.org IRIs for common validation constraints
* Allow to set custom cache HTTP headers using the `cache_headers` attribute
* Allow to set the HTTP status code to send to the client through the `status` attribute
* Add support for the `Sunset` HTTP header using the `sunset` attribute
* Set the `Content-Location` and `Location` headers when appropriate for better RFC7231 conformance
* Display the matching data provider and data persister in the debug panel
* GraphQL: improve performance by lazy loading types
* Add the `api_persist` request attribute to enable or disable the `WriteListener`
* Allow to set a default context in all normalizers
* Permit to use a string instead of an array when there is only one serialization group
* Add support for setting relations using the constructor of the resource classes
* Automatically set a [409 Conflict](https://developer.mozilla.org/en-US/docs/Web/HTTP/Status/409) HTTP status code when an `OptimisticLockException` is thrown
* Resolve Dependency Injection Container parameters in the XML and YAML files for the resource class configuration
* `RequestAttributesExtractor` is not internal anymore and can be used in userland code
* Always use the user-defined metadata when set
* OpenAPI: add a description explaining how to use the property filter
* GraphQL: the look'n'feel of GraphiQL now match the API Platform one
* PHPStan level 6 compliance
* Add a `show_webby` configuration option to hide the spider in API docs
* Add an easter egg (find it!)

## 2.3.6

* /!\ Security: a vulnerability impacting the GraphQL subsystem was allowing users authorized to run mutations for a specific resource type, to execute it on any resource, of any type (CVE-2019-1000011)
* Fix normalization of raw collections (not API resources)
* Fix content negotiation format matching

## 2.3.5

* GraphQL: compatibility with `webonyx/graphql-php` 0.13
* OpenAPI/Swagger: expose `properties[]` as a collection parameter
* OpenAPI/Swagger: add a description for the `properties[]` filter
* OpenAPI/Swagger: Leverage advanced name converters
* JSON-LD: Prevent an error in `ItemNormalizer` when `$context['resource_class']` is not defined
* Allow to pass a the serialization group to use a string instead of as an array of one element
* Modernize the code base to use PHP 7.1 features when possible
* Bump minimal dependencies of the used Symfony components
* Improve the Packagist description

## 2.3.4

* Open API/Swagger: fix YAML export
* Open API/Swagger: Correctly expose overridden formats
* GraphQL: display the stack trace when in debug mode
* GraphQL: prevent a crash when the class name isn't provided
* Fix handling of one-to-one relations in subresources
* Fix max depth handling when eager fetching is disabled
* Compatibility with Symfony 4.2
* Prevent calling the remove method from all data persisters
* Persist Doctrine entities with the `DEFERRED_EXPLICIT` change tracking policy
* Throw an `InvalidArgumentException` when trying to get an item from a collection route
* Improve the debug bar panel visibility
* Take into account the `route_prefix` attribute in subresources
* Allow to use multiple values with `NumericFilter`
* Improve exception handling in `ReadListener` by adding the previous exception

## 2.3.3

* Doctrine: revert "prevent data duplication in Eager loaded relations"

## 2.3.2

* Open API/Swagger: detect correctly collection parameters
* Open API/Swagger: fix serialization of nested objects when exporting as YAML
* GraphQL: fix support of properties also mapped as subresources
* GraphQL: fix retrieving the internal `_id` when `id` is not part of the requested fields
* GraphQL: only exposes the mutations if any
* Doctrine: prevent data duplication in Eager loaded relations
* Preserve the host in the internal router

## 2.3.1

* Data persisters: call only the 1st matching data persister, this fix may break existing code, see https://github.com/api-platform/docs/issues/540#issuecomment-405945358
* Subresources: fix inverse side population
* Subresources: add subresources collections to cache tags
* Subresources: fix Doctrine identifier parameter type detection
* Subresources: fix max depth handling
* GraphQL: send a 200 HTTP status code when a GraphQL response contain some errors
* GraphQL: fix filters to allow dealing with multiple values
* GraphQL: remove invalid and useless parameters from the GraphQL schema
* GraphQL: use the collection resolver in mutations
* JSON API: remove duplicate data from includes
* Filters: fix composite keys support
* Filters: fix the `OrderFilter` when applied on nested entities
* List Doctrine Inflector as a hard dependency
* Various quality and usability improvements

## 2.3.0

* Add support for deprecating resources, operations and fields in GraphQL, Hydra and Swagger
* Add API Platform panels in the Symfony profiler and in the web debug toolbar
* Make resource class's constructor parameters writable
* Add support for interface as a resource
* Add a shortcut syntax to define attributes at the root of `@ApiResource` and `@ApiProperty` annotations
* Throw an exception if a required filter isn't set
* Allow to specify the message when access is denied using the `access_control_message` attribute
* Add a new option to include null results when using the date filter
* Allow data persisters to return a new instance instead of mutating the existing one
* Add a new attribute to configure specific formats per resources or operations
* Add an `--output` option to the `api:swagger:export` command
* Implement the `CacheableSupportsMethodInterface` introduced in Symfony 4.1 in all (de)normalizers (improves the performance dramatically)
* Drop support for PHP 7.0
* Upgrade Swagger UI and GraphiQL
* GraphQL: Add a `totalCount` field in GraphQL paginated collections
* JSONAPI: Allow inclusion of related resources

## 2.2.10

* /!\ Security: a vulnerability impacting the GraphQL subsystem was allowing users authorized to run mutations for a specific resource type, to execute it on any resource, of any type (CVE-2019-1000011)

## 2.2.9

* Fix `ExistsFilter` for inverse side of OneToOne association
* Fix to not populate subresource inverse side
* Improve the overall code quality (PHPStan analysis)

## 2.2.8

* Fix support for max depth when using subresources
* Fix a fatal error when a subresource type is not defined
* Add support for group sequences in the validator configuration
* Add a local class metadata cache in the HAL normalizer
* `FilterEagerLoadingExtension` now accepts joins with class name as join value

## 2.2.7

* Compatibility with Symfony 4.1
* Compatibility with webonyx/graphql-php 0.12
* Add missing `ApiPlatform\Core\EventListener\EventPriorities`'s `PRE_SERIALIZE` and `POST_SERIALIZE` constants
* Disable eager loading when no groups are specified to avoid recursive joins
* Fix embeddable entities eager loading with groups
* Don't join the same association twice when eager loading
* Fix max depth handling when using HAL
* Check the value of `enable_max_depth` if defined
* Minor performance and quality improvements

## 2.2.6

* Fix identifiers creation and update when using GraphQL
* Fix nested properties support when using filters with GraphQL
* Fix a bug preventing the `ExistFilter` to work properly with GraphQL
* Fix a bug preventing to use a custom denormalization context when using GraphQL
* Enforce the compliance with the JSONAPI spec by throwing a 400 error when using the "inclusion of related resources" feature
* Update `ChainSubresourceDataProvider` to take into account `RestrictedDataProviderInterface`
* Fix the cached identifiers extractor support for stringable identifiers
* Allow a `POST` request to have an empty body
* Fix a crash when the ExpressionLanguage component isn't installed
* Enable item route on collection's subresources
* Fix an issue with subresource filters, was incorrectly adding filters for the parent instead of the subresource
* Throw when a subresources identifier is not found
* Allow subresource items in the `IriConverter`
* Don't send the `Link` HTTP header pointing to the Hydra documentation if docs are disabled
* Fix relations denormalization with plain identifiers
* Prevent the `OrderFilter` to trigger faulty deprecation notices
* Respect the `fetchEager=false` directive on an association in the `EagerLoadingExtension`
* Use the configured name converter (if any) for relations in the HAL's `ItemNormalizer`
* Use the configured name converter (if any) in the `ConstraintViolationListNormalizer`
* Dramatically improve the overall performance by fixing the normalizer's cache key generation
* Improve the performance `CachedRouteNameResolver` and `CachedSubresourceOperationFactory` by adding a local memory cache layer
* Improve the performance of access control checking when using GraphQL
* Improve the performance by using `isResourceClass` when possible
* Remove a useless `try/catch` in the `CachedTrait`
* Forward the operation name to the `IriConverter`
* Fix some more code quality issues

## 2.2.5

* Fix a various issues preventing the metadata cache to work properly (performance fix)
* Fix a cache corruption issue when using subresources
* Fix non-standard outputs when using the HAL format
* Persist data in Doctrine DataPersister only if needed
* Fix identifiers handling in GraphQL mutations
* Fix client-side ID creation or update when using GraphQL mutations
* Fix an error that was occurring when the Expression Language component wasn't installed
* Update the `ChainSubresourceDataProvider` class to take into account `RestrictedDataProviderInterface`

## 2.2.4

* Fix a BC break preventing to pass non-arrays to the builtin Symfony normalizers when using custom normalizers
* Fix a bug when using `FilterEagerLoadingExtension` with manual joins
* Fix some bugs in the AWS API Gateway compatibility mode for Open API/Swagger

## 2.2.3

* Fix object state inconsistency after persistence
* Allow to use multiple `@ApiFilter` annotations on the same class
* Fix a BC break when the serialization context builder depends of the retrieved data
* Fix a bug regarding collections handling in the GraphQL endpoint

## 2.2.2

* Autoregister classes implementing `SubresourceDataProviderInterface`
* Fix the `DateTimeImmutable` support in the date filter
* Fix a BC break in `DocumentationAction` impacting NelmioApiDoc
* Fix the context passed to data providers (improve the eager loading)
* Fix fix a subresource's metadata cache bug
* Fix the configuration detection when using a custom directory structure

## 2.2.1

* Merge bug fixes from older branches

## 2.2.0

* Add GraphQL support (including mutations, pagination, filters, access control rules and automatic SQL joins)
* Fully implement the GraphQL Relay Server specification
* Add JSONAPI support
* Add a new `@ApiFilter` annotation to directly configure filters from resource classes
* Add a partial paginator that prevents `COUNT()` SQL queries
* Add a new simplified way to configure operations
* Add an option to serialize Validator's payloads (e.g. error levels)
* Add support for generators in data providers
* Add a new `allow_plain_identifiers` option to allow using plain IDs as identifier instead of IRIs
* Add support for resource names without namespace
* Automatically enable FOSUser support if the bundle is installed
* Add an `AbstractCollectionNormalizer` to help supporting custom formats
* Deprecate NelmioApiDocBundle 2 support (upgrade to v3, it has native API Platform support)
* Deprecate the `ApiPlatform\Core\Bridge\Doctrine\EventListener\WriteListener` class in favor of the new `ApiPlatform\Core\EventListener\WriteListener` class.
* Remove the `api_platform.doctrine.listener.view.write` event listener service.
* Add a data persistence layer with a new `ApiPlatform\Core\DataPersister\DataPersisterInterface` interface.
* Add the a new configuration to disable the API entrypoint and the documentation
* Allow to set maximum items per page at operation/resource level
* Add the ability to customize the message when configuring an access control rule trough the `access_control_message` attribute
* Allow empty operations in XML configs

## 2.1.6

* Add a new config option to specify the directories containing resource classes
* Fix a bug regarding the ordering filter when dealing with embedded fields
* Allow to autowire the router
* Fix the base path handling the Swagger/Open API documentation normalizer

## 2.1.5

* Add support for filters autoconfiguration with Symfony 3.4+
* Add service aliases required to use the autowiring with Symfony 3.4+
* Allow updating nested resource when issuing a `POST` HTTP request
* Add support for the immutable date and time types introduced in Doctrine
* Fix the Doctrine query generated to retrieve nested subresources
* Fix several bugs in the automatic eager loading support
* Fix a bug occurring when passing neither an IRI nor an array in an embedded relation
* Allow to request `0` items per page in collections
* Also copy the `Host` from the Symfony Router
* `Paginator::getLastPage()` now always returns a `float`
* Minor performance improvements
* Minor quality fixes

## 2.1.4

* Symfony 3.4 and 4.0 compatibility
* Autowiring strict mode compatibility
* Fix a bug preventing to create resource classes in the global namespace
* Fix Doctrine type conversion in filter's WHERE clauses
* Fix filters when using eager loading and non-association composite identifier
* Fix Doctrine type resolution for identifiers (for custom DBALType)
* Add missing Symfony Routing options to operations configuration
* Add SubresourceOperations to metadata
* Fix disabling of cache pools with the dev environment

## 2.1.3

* Don't use dynamic values in Varnish-related service keys (improves Symfony 3.3 compatibility)
* Hydra: Fix the value of `owl:allValuesFrom` in the API documentation
* Swagger: Include the context even when the type is `null`
* Minor code and PHPDoc cleanups

## 2.1.2

* PHP 7.2 compatibility
* Symfony 4 compatibility
* Fix the Swagger UI documentation for specific routes (the API request wasn't executed automatically anymore)
* Add a missing cache tag on empty collections
* Fix a missing service when no Varnish URL is defined
* Fix the whitelist comparison in the property filer
* Fix some bugs regarding subresources in the Swagger and Hydra normalizers
* Make route requirements configurable
* Make possible to configure the Swagger context for properties
* Better exception messages when there is a content negotiation error
* Use the `PriorityTaggedServiceTrait` provided by Symfony instead of a custom implementation
* Test upstream libs deprecations
* Various quality fixes and tests cleanup

## 2.1.1

* Fix path generators
* Fix some method signatures related to subresources
* Improve performance of the deserialization mechanism

## 2.1.0

* Add a builtin HTTP cache invalidation system able to store all requests in Varnish (or any other proxy supporting cache tags) and purge it instantly when needed
* Add an authorization system configurable directly from the resource class
* Add support for subresources (like `/posts/1/comments` or `/posts/1/comments/2`
* Revamp the automatic documentation UI (upgraded to the React-based version of Swagger UI, added a custom stylesheet)
* Add a new filter to select explicitly which properties to serialize
* Add a new filter to choose which serialization group to apply
* Add a new filter to test if a property value exists or not
* Add support for OAuth 2 in the UI
* Add support for embedded fields
* Add support for customizable API resources folder's name
* Filters's ids now defaults to the Symfony's service name
* Add configuration option to define custom metadata loader paths
* Make Swagger UI compatible with a strict CSP environment
* Add nulls comparison to OrderFilter
* Add a flag to disable all request listeners
* Add a default order option in the configuration
* Allow to disable all operations using the XML configuration format and deprecate the previous format
* Allow upper cased property names
* Improve the overall performance by optimizing `RequestAttributesExtractor`
* Improve the performance of the filters subsystem by using a PSR-11 service locator and deprecate the `FilterCollection` class
* Add compatibility with Symfony Flex and Symfony 4
* Allow the Symfony Dependency Injection component to autoconfigure data providers and query extensions
* Allow to use service for dynamic validation groups
* Allow using PHP constants in YAML resources files
* Upgrade to the latest version of the Hydra spec
* Add `pagination` and `itemPerPage` parameters in the Swagger/Open API documentation
* Add support for API key authentication in Swagger UI
* Allow to specify a whitelist of serialization groups
* Allow to use the new immutable date and time types of Doctrine in filters
* Update swagger definition keys to more verbose ones (ie `Resource-md5($groups)` => `Resource-groupa_groupb`) - see https://github.com/api-platform/core/pull/1207

## 2.0.11

* Ensure PHP 7.2 compatibility
* Fix some bug regarding Doctrine joins
* Let the `hydra_context` option take precedence over operation metadata
* Fix relations handling by the non-hypermedia `ItemNormalizer` (raw JSON, XML)
* Fix a bug in the JSON-LD context: should not be prefixed by `#`
* Fix a bug regarding serialization groups in Hydra docs

## 2.0.10

* Performance improvement
* Swagger: Allow non-numeric IDs (such as UUIDs) in URLs
* Fix a bug when a composite identifier is missing
* `ApiPlatform\Core\Bridge\Doctrine\Orm\Filter\OrderFilter::extractProperties` now always return an array
* Fix NelmioApiDocParser recursive relations

## 2.0.9

* Add support for Symfony 3.3
* Disable the partial eager loading by default
* Fix support for ignored attributes in normalizers
* Specify the `LEFT JOIN` clause for filter associations
* Move the metadata from validator factory to the validator.xml file
* Throw an exception when the number of items per page is 0
* Improve the Continuous Integration process

## 2.0.8

* Leverage serialization groups to eager load data
* Fix the Swagger Normalizer to correctly support nested serialization groups
* Use strict types
* Get rid of the dependency to the Templating component
* Explicitly add missing dependency to PropertyAccess component
* Allow the operation name to be null in ResourceMetadata
* Fix an undefined index error occurring in some cases when using sub types
* Make the bundle working even when soft dependencies aren't installed
* Fix serialization of multiple inheritance child types
* Fix the priority of the FOSUSer's event listener
* Fix the resource class resolver with using `\Traversable` values
* Fix inheritance of property metadata for the Doctrine ORM property metadata factory
* EagerLoadingExtension: Disable partial fetching if entity has subclasses
* Refactoring and cleanup of the eager loading mechanism
* Fix the handling of composite identifiers
* Fix HAL normalizer when the context isn't serializable
* Fix some quality problems found by PHPStan

## 2.0.7

* [security] Hide error's message in prod mode when a 500 error occurs (Api Problem format)
* Fix sorting when eager loading is used
* Allow eager loading when using composite identifiers
* Don't use automatic eager loading when disabled in the config
* Use `declare(strict_types=1)` and improve coding standards
* Automatically refresh routes in dev mode when a resource is created or deleted

## 2.0.6

* Correct the XML Schema type generated for floats in the Hydra documentation

## 2.0.5

* Fix a bug when multiple filters are applied

## 2.0.4

* [security] Hide error's message in prod mode when a 500 error occurs
* Prevent duplicate data validation
* Fix filter Eager Loading
* Fix the Hydra documentation for `ConstraintViolationList`
* Fix some edge cases with the automatic configuration of Symfony
* Remove calls to `each()` (deprecated since PHP 7.2)
* Add a missing property in `EagerLoadingExtension`

## 2.0.3

* Fix a bug when handling invalid IRIs
* Allow to have a property called id even in JSON-LD
* Exclude static methods from AnnotationPropertyNameCollectionFactory
* Improve compatibility with Symfony 2.8

## 2.0.2

* Fix the support of the Symfony's serializer @MaxDepth annotation
* Fix property range of relations in the Hydra doc when an IRI is used
* Fix an error "api:swagger:export" command when decorating the Swagger normalizer
* Fix an an error in the Swagger documentation generator when a property has several serialization groups

## 2.0.1

* Various fixes related to automatic eager loading
* Symfony 3.2 compatibility

## 2.0.0

* Full refactoring
* Use PHP 7
* Add support for content negotiation
* Add Swagger/OpenAPI support
* Integrate Swagger UI
* Add HAL support
* Add API Problem support
* Update the Hydra support to be in sync with the last version of the spec
* Full rewrite of the metadata system (annotations, YAML and XML formats support)
* Remove the event system in favor of the builtin Symfony kernel's events
* Use the ADR pattern
* Fix a ton of issues
* `ItemDataproviderInterface`: `fetchData` is now in the context parameterer. `getItemFromIri` is now context aware [7f82fd7](https://github.com/api-platform/core/commit/7f82fd7f96bbb855599de275ffe940c63156fc5d)
* Constants for event's priorities [2e7b73e](https://github.com/api-platform/core/commit/2e7b73e19ccbeeb8387fa7c4f2282984d4326c1f)
* Properties mapping with XML/YAML is now possible [ef5d037](https://github.com/api-platform/core/commit/ef5d03741523e35bcecc48decbb92cd7b310a779)
* Ability to configure and match exceptions with an HTTP status code [e9c1863](https://github.com/api-platform/core/commit/e9c1863164394607f262d975e0f00d51a2ac5a72)
* Various fixes and improvements (SwaggerUI, filters, stricter property metadata)

## 1.1.1

* Fix a case typo in a namespace alias in the Hydra documentation

## 1.1.0 beta 2

* Allow to configure the default controller to use
* Ability to add route requirements
* Add a range filter
* Search filter: add a case sensitivity setting
* Search filter: fix the behavior of the search filter when 0 is provided as value
* Search filter: allow to use identifiers different than id
* Exclude tests from classmap
* Fix some deprecations and tests

## 1.1.0 beta 1

* Support Symfony 3.0
* Support nested properties in Doctrine filters
* Add new `start` and `word_start` strategies to the Doctrine Search filter
* Add support for abstract resources
* Add a new option to totally disable Doctrine
* Remove the ID attribute from the Hydra documentation when it is read only
* Add method to avoid naming collision of DQL join alias and bound parameter name
* Make exception available in the Symfony Debug Toolbar
* Improve the Doctrine Paginator performance in some cases
* Enhance HTTPS support and fix some bugs in the router
* Fix some edge cases in the date and time normalizer
* Propagate denormalization groups through relations
* Run tests against all supported Symfony versions
* Add a contribution documentation
* Refactor tests
* Check CS with StyleCI

## 1.0.1

* Avoid an error if the attribute isn't an array

## 1.0.0

* Extract the documentation in a separate repository
* Add support for eager loading in collections

## 1.0.0 beta 3

* The Hydra documentation URL is now `/apidoc` (was `/vocab`)
* Exceptions implements `Dunglas\ApiBundle\Exception\ExceptionInterface`
* Prefix automatically generated route names by `api_`
* Automatic detection of the method of the entity class returning the identifier when using Doctrine (previously `getId()` was always used)
* New extension point in `Dunglas\ApiBundle\Doctrine\Orm\DataProvider` allowing to customize Doctrine paginator and performance optimization when using typical queries
* New `Dunglas\ApiBundle\JsonLd\Event\Events::CONTEXT_BUILDER` event allowing to modify the JSON-LD context
* Change HTTP status code from `202` to `200` for `PUT` requests
* Ability to embed the JSON-LD context instead of embedding it

## 1.0.0 beta 2

* Preserve indexes when normalizing and denormalizing associative arrays
* Allow to set default order for property when registering a `Doctrine\Orm\Filter\OrderFilter` instance<|MERGE_RESOLUTION|>--- conflicted
+++ resolved
@@ -1,6 +1,5 @@
 # Changelog
 
-<<<<<<< HEAD
 ## 2.6.x-dev
 
 * MongoDB: Possibility to add execute options (aggregate command fields) for a resource, like `allowDiskUse` (#3144)
@@ -9,7 +8,6 @@
 * GraphQL: Add page-based pagination (#3175)
 * OpenAPI: Add PHP default values to the documentation (#2386)
  
-=======
 ## 2.5.4
 
 * Add a local cache in `ResourceClassResolver::getResourceClass()`
@@ -17,7 +15,6 @@
 * Doctrine: Get class metadata only when it's needed in `SearchFilter`
 * GraphQL: Better detection of collection type
 
->>>>>>> 14ed547d
 ## 2.5.3
 
 * Compatibility with Symfony 5
