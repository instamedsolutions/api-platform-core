--- conflicted
+++ resolved
@@ -1,10 +1,9 @@
 # Changelog
 
-<<<<<<< HEAD
 ## 2.5.0 beta 1
 
 * GraphQL: Add support for custom types
-=======
+
 ## 2.4.3
 
 * Doctrine: allow autowiring of filter classes
@@ -59,7 +58,6 @@
 * Fix error message in identifiers extractor
 * Improve the bundle's default configuration when using `symfony/symfony` is required
 * Fix the use of `MetadataAwareNameConverter` when available (configuring `name_converter: serializer.name_converter.metadata_aware` will now result in a circular reference error)
->>>>>>> 57d67882
 
 ## 2.4.2
 
