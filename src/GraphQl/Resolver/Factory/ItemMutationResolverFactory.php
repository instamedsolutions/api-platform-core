<?php

/*
 * This file is part of the API Platform project.
 *
 * (c) Kévin Dunglas <dunglas@gmail.com>
 *
 * For the full copyright and license information, please view the LICENSE
 * file that was distributed with this source code.
 */

declare(strict_types=1);

namespace ApiPlatform\Core\GraphQl\Resolver\Factory;

use ApiPlatform\Core\Api\IriConverterInterface;
use ApiPlatform\Core\DataPersister\DataPersisterInterface;
use ApiPlatform\Core\Exception\InvalidArgumentException;
use ApiPlatform\Core\Exception\ItemNotFoundException;
use ApiPlatform\Core\GraphQl\Resolver\FieldsToAttributesTrait;
use ApiPlatform\Core\GraphQl\Resolver\ResourceAccessCheckerTrait;
use ApiPlatform\Core\GraphQl\Serializer\ItemNormalizer;
use ApiPlatform\Core\Metadata\Resource\Factory\ResourceMetadataFactoryInterface;
use ApiPlatform\Core\Metadata\Resource\ResourceMetadata;
use ApiPlatform\Core\Security\ResourceAccessCheckerInterface;
use ApiPlatform\Core\Util\ClassInfoTrait;
use ApiPlatform\Core\Validator\Exception\ValidationException;
use ApiPlatform\Core\Validator\ValidatorInterface;
use GraphQL\Error\Error;
use GraphQL\Type\Definition\ResolveInfo;
use Symfony\Component\Serializer\Normalizer\DenormalizerInterface;
use Symfony\Component\Serializer\Normalizer\NormalizerInterface;

/**
 * Creates a function resolving a GraphQL mutation of an item.
 *
 * @experimental
 *
 * @author Alan Poulain <contact@alanpoulain.eu>
 */
final class ItemMutationResolverFactory implements ResolverFactoryInterface
{
    use ClassInfoTrait;
<<<<<<< HEAD
    use FieldsToAttributesTrait;
=======
>>>>>>> c0f7bdb3
    use ResourceAccessCheckerTrait;

    private $iriConverter;
    private $dataPersister;
    private $normalizer;
    private $resourceMetadataFactory;
    private $resourceAccessChecker;
    private $validator;

    public function __construct(IriConverterInterface $iriConverter, DataPersisterInterface $dataPersister, NormalizerInterface $normalizer, ResourceMetadataFactoryInterface $resourceMetadataFactory, ResourceAccessCheckerInterface $resourceAccessChecker = null, ValidatorInterface $validator = null)
    {
        if (!$normalizer instanceof DenormalizerInterface) {
            throw new InvalidArgumentException(sprintf('The normalizer must implements the "%s" interface', DenormalizerInterface::class));
        }

        $this->iriConverter = $iriConverter;
        $this->dataPersister = $dataPersister;
        $this->normalizer = $normalizer;
        $this->resourceMetadataFactory = $resourceMetadataFactory;
        $this->resourceAccessChecker = $resourceAccessChecker;
        $this->validator = $validator;
    }

    public function __invoke(string $resourceClass = null, string $rootClass = null, string $operationName = null): callable
    {
        return function ($root, $args, $context, ResolveInfo $info) use ($resourceClass, $operationName) {
            if (null === $resourceClass) {
                return null;
            }

            $data = ['clientMutationId' => $args['input']['clientMutationId'] ?? null];
            $item = null;

            $resourceMetadata = $this->resourceMetadataFactory->create($resourceClass);
            $normalizationContext = $resourceMetadata->getGraphqlAttribute($operationName ?? '', 'normalization_context', [], true);
            $normalizationContext['attributes'] = $this->fieldsToAttributes($info);

            if (isset($args['input']['id'])) {
                try {
                    $item = $this->iriConverter->getItemFromIri($args['input']['id'], $normalizationContext);
                } catch (ItemNotFoundException $e) {
                    throw Error::createLocatedError(sprintf('Item "%s" not found.', $args['input']['id']), $info->fieldNodes, $info->path);
                }

                if ($resourceClass !== $this->getObjectClass($item)) {
<<<<<<< HEAD
                    throw Error::createLocatedError(sprintf('Item "%s" did not match expected type "%s".', $args['input']['id'], $resourceClass), $info->fieldNodes, $info->path);
=======
                    throw Error::createLocatedError(sprintf('Item "%s" did not match expected type "%s".', $args['input']['id'], $resourceMetadata->getShortName()), $info->fieldNodes, $info->path);
>>>>>>> c0f7bdb3
                }
            }

            $resourceMetadata = $this->resourceMetadataFactory->create($resourceClass);
            $this->canAccess($this->resourceAccessChecker, $resourceMetadata, $resourceClass, $info, $item, $operationName);

            switch ($operationName) {
                case 'create':
                case 'update':
                    $context = null === $item ? ['resource_class' => $resourceClass] : ['resource_class' => $resourceClass, 'object_to_populate' => $item];
                    $context += $resourceMetadata->getGraphqlAttribute($operationName, 'denormalization_context', [], true);
                    $item = $this->normalizer->denormalize($args['input'], $resourceClass, ItemNormalizer::FORMAT, $context);
                    $this->validate($item, $info, $resourceMetadata, $operationName);
                    $persistResult = $this->dataPersister->persist($item);

                    if (null === $persistResult) {
                        @trigger_error(sprintf('Returning void from %s::persist() is deprecated since API Platform 2.3 and will not be supported in API Platform 3, an object should always be returned.', DataPersisterInterface::class), E_USER_DEPRECATED);
                    }

                    return $this->normalizer->normalize($persistResult ?? $item, ItemNormalizer::FORMAT, $normalizationContext) + $data;
                case 'delete':
                    if ($item) {
                        $this->dataPersister->remove($item);
                        $data['id'] = $args['input']['id'];
                    } else {
                        $data['id'] = null;
                    }
            }

            return $data;
        };
    }

    /**
     * @param object $item
     *
     * @throws Error
     */
    private function validate($item, ResolveInfo $info, ResourceMetadata $resourceMetadata, string $operationName = null)
    {
        if (null === $this->validator) {
            return;
        }

        $validationGroups = $resourceMetadata->getGraphqlAttribute($operationName, 'validation_groups', null, true);
        try {
            $this->validator->validate($item, ['groups' => $validationGroups]);
        } catch (ValidationException $e) {
            throw Error::createLocatedError($e->getMessage(), $info->fieldNodes, $info->path);
        }
    }
}<|MERGE_RESOLUTION|>--- conflicted
+++ resolved
@@ -41,10 +41,7 @@
 final class ItemMutationResolverFactory implements ResolverFactoryInterface
 {
     use ClassInfoTrait;
-<<<<<<< HEAD
     use FieldsToAttributesTrait;
-=======
->>>>>>> c0f7bdb3
     use ResourceAccessCheckerTrait;
 
     private $iriConverter;
@@ -90,11 +87,7 @@
                 }
 
                 if ($resourceClass !== $this->getObjectClass($item)) {
-<<<<<<< HEAD
-                    throw Error::createLocatedError(sprintf('Item "%s" did not match expected type "%s".', $args['input']['id'], $resourceClass), $info->fieldNodes, $info->path);
-=======
                     throw Error::createLocatedError(sprintf('Item "%s" did not match expected type "%s".', $args['input']['id'], $resourceMetadata->getShortName()), $info->fieldNodes, $info->path);
->>>>>>> c0f7bdb3
                 }
             }
 
