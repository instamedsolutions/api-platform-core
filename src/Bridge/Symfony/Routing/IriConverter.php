<?php

/*
 * This file is part of the API Platform project.
 *
 * (c) Kévin Dunglas <dunglas@gmail.com>
 *
 * For the full copyright and license information, please view the LICENSE
 * file that was distributed with this source code.
 */

declare(strict_types=1);

namespace ApiPlatform\Core\Bridge\Symfony\Routing;

use ApiPlatform\Core\Api\IdentifiersExtractor;
use ApiPlatform\Core\Api\IdentifiersExtractorInterface;
use ApiPlatform\Core\Api\IriConverterInterface;
use ApiPlatform\Core\Api\OperationType;
use ApiPlatform\Core\Api\ResourceClassResolverInterface;
use ApiPlatform\Core\Api\UrlGeneratorInterface;
use ApiPlatform\Core\DataProvider\ItemDataProviderInterface;
use ApiPlatform\Core\DataProvider\OperationDataProviderTrait;
use ApiPlatform\Core\DataProvider\SubresourceDataProviderInterface;
use ApiPlatform\Core\Exception\InvalidArgumentException;
use ApiPlatform\Core\Exception\InvalidIdentifierException;
use ApiPlatform\Core\Exception\ItemNotFoundException;
use ApiPlatform\Core\Exception\RuntimeException;
use ApiPlatform\Core\Identifier\IdentifierConverterInterface;
use ApiPlatform\Core\Metadata\Property\Factory\PropertyMetadataFactoryInterface;
use ApiPlatform\Core\Metadata\Property\Factory\PropertyNameCollectionFactoryInterface;
use ApiPlatform\Core\Util\AttributesExtractor;
use ApiPlatform\Core\Util\ResourceClassInfoTrait;
use Symfony\Component\PropertyAccess\PropertyAccess;
use Symfony\Component\PropertyAccess\PropertyAccessorInterface;
use Symfony\Component\Routing\Exception\ExceptionInterface as RoutingExceptionInterface;
use Symfony\Component\Routing\RouterInterface;

/**
 * {@inheritdoc}
 *
 * @author Kévin Dunglas <dunglas@gmail.com>
 */
final class IriConverter implements IriConverterInterface
{
    use ResourceClassInfoTrait;
    use OperationDataProviderTrait;

    private $routeNameResolver;
    private $router;
    private $identifiersExtractor;

    public function __construct(PropertyNameCollectionFactoryInterface $propertyNameCollectionFactory, PropertyMetadataFactoryInterface $propertyMetadataFactory, ItemDataProviderInterface $itemDataProvider, RouteNameResolverInterface $routeNameResolver, RouterInterface $router, PropertyAccessorInterface $propertyAccessor = null, IdentifiersExtractorInterface $identifiersExtractor = null, SubresourceDataProviderInterface $subresourceDataProvider = null, IdentifierConverterInterface $identifierConverter = null, ResourceClassResolverInterface $resourceClassResolver = null)
    {
        $this->itemDataProvider = $itemDataProvider;
        $this->routeNameResolver = $routeNameResolver;
        $this->router = $router;
        $this->identifiersExtractor = $identifiersExtractor;
        $this->subresourceDataProvider = $subresourceDataProvider;
        $this->identifierConverter = $identifierConverter;
        $this->resourceClassResolver = $resourceClassResolver;

        if (null === $identifiersExtractor) {
            @trigger_error(sprintf('Not injecting "%s" is deprecated since API Platform 2.1 and will not be possible anymore in API Platform 3', IdentifiersExtractorInterface::class), E_USER_DEPRECATED);
            $this->identifiersExtractor = new IdentifiersExtractor($propertyNameCollectionFactory, $propertyMetadataFactory, $propertyAccessor ?? PropertyAccess::createPropertyAccessor());
        }
    }

    /**
     * {@inheritdoc}
     */
    public function getItemFromIri(string $iri, array $context = [])
    {
        try {
            $parameters = $this->router->match($iri);
        } catch (RoutingExceptionInterface $e) {
            throw new InvalidArgumentException(sprintf('No route matches "%s".', $iri), $e->getCode(), $e);
        }

        if (!isset($parameters['_api_resource_class'])) {
            throw new InvalidArgumentException(sprintf('No resource associated to "%s".', $iri));
        }

        if (isset($parameters['_api_collection_operation_name'])) {
            throw new InvalidArgumentException(sprintf('The iri "%s" references a collection not an item.', $iri));
        }

        $attributes = AttributesExtractor::extractAttributes($parameters);

        try {
            $identifiers = $this->extractIdentifiers($parameters, $attributes);
        } catch (InvalidIdentifierException $e) {
            throw new InvalidArgumentException($e->getMessage(), $e->getCode(), $e);
        }

        if ($this->identifierConverter) {
            $context[IdentifierConverterInterface::HAS_IDENTIFIER_CONVERTER] = true;
        }

        if (isset($attributes['subresource_operation_name'])) {
            if (($item = $this->getSubresourceData($identifiers, $attributes, $context)) && !\is_array($item)) {
                return $item;
            }

            throw new ItemNotFoundException(sprintf('Item not found for "%s".', $iri));
        }

        if ($item = $this->getItemData($identifiers, $attributes, $context)) {
            return $item;
        }

        throw new ItemNotFoundException(sprintf('Item not found for "%s".', $iri));
    }

    /**
     * {@inheritdoc}
     */
    public function getIriFromItem($item, int $referenceType = UrlGeneratorInterface::ABS_PATH): string
    {
<<<<<<< HEAD
        $resourceClass = $this->getObjectClass($item);
=======
        $resourceClass = $this->getResourceClass($item, true);
        $routeName = $this->routeNameResolver->getRouteName($resourceClass, OperationType::ITEM);
>>>>>>> 57d67882

        try {
            $identifiers = $this->identifiersExtractor->getIdentifiersFromItem($item);
        } catch (RuntimeException $e) {
            throw new InvalidArgumentException(sprintf(
                'Unable to generate an IRI for the item of type "%s"',
                $resourceClass
            ), $e->getCode(), $e);
        }

        return $this->getItemIriFromResourceClass($resourceClass, $identifiers, $referenceType);
    }

    /**
     * {@inheritdoc}
     */
    public function getIriFromResourceClass(string $resourceClass, int $referenceType = UrlGeneratorInterface::ABS_PATH): string
    {
        try {
            return $this->router->generate($this->routeNameResolver->getRouteName($resourceClass, OperationType::COLLECTION), [], $referenceType);
        } catch (RoutingExceptionInterface $e) {
            throw new InvalidArgumentException(sprintf('Unable to generate an IRI for "%s".', $resourceClass), $e->getCode(), $e);
        }
    }

    /**
     * {@inheritdoc}
     */
    public function getItemIriFromResourceClass(string $resourceClass, array $identifiers, int $referenceType = UrlGeneratorInterface::ABS_PATH): string
    {
        $routeName = $this->routeNameResolver->getRouteName($resourceClass, OperationType::ITEM);

        try {
            $identifiers = $this->generateIdentifiersUrl($identifiers, $resourceClass);

            return $this->router->generate($routeName, ['id' => implode(';', $identifiers)], $referenceType);
        } catch (RoutingExceptionInterface $e) {
            throw new InvalidArgumentException(sprintf(
                'Unable to generate an IRI for "%s".',
                $resourceClass
            ), $e->getCode(), $e);
        }
    }

    /**
     * {@inheritdoc}
     */
    public function getSubresourceIriFromResourceClass(string $resourceClass, array $context, int $referenceType = UrlGeneratorInterface::ABS_PATH): string
    {
        try {
            return $this->router->generate($this->routeNameResolver->getRouteName($resourceClass, OperationType::SUBRESOURCE, $context), $context['subresource_identifiers'], $referenceType);
        } catch (RoutingExceptionInterface $e) {
            throw new InvalidArgumentException(sprintf('Unable to generate an IRI for "%s".', $resourceClass), $e->getCode(), $e);
        }
    }

    /**
     * Generate the identifier url.
     *
     * @throws InvalidArgumentException
     *
     * @return string[]
     */
    private function generateIdentifiersUrl(array $identifiers, string $resourceClass): array
    {
        if (0 === \count($identifiers)) {
            throw new InvalidArgumentException(sprintf(
                'No identifiers defined for resource of type "%s"',
                $resourceClass
            ));
        }

        if (1 === \count($identifiers)) {
            return [rawurlencode((string) reset($identifiers))];
        }

        foreach ($identifiers as $name => $value) {
            $identifiers[$name] = sprintf('%s=%s', $name, $value);
        }

        return array_values($identifiers);
    }
}<|MERGE_RESOLUTION|>--- conflicted
+++ resolved
@@ -117,12 +117,7 @@
      */
     public function getIriFromItem($item, int $referenceType = UrlGeneratorInterface::ABS_PATH): string
     {
-<<<<<<< HEAD
-        $resourceClass = $this->getObjectClass($item);
-=======
         $resourceClass = $this->getResourceClass($item, true);
-        $routeName = $this->routeNameResolver->getRouteName($resourceClass, OperationType::ITEM);
->>>>>>> 57d67882
 
         try {
             $identifiers = $this->identifiersExtractor->getIdentifiersFromItem($item);
