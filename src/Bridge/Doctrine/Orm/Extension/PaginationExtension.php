<?php

/*
 * This file is part of the API Platform project.
 *
 * (c) Kévin Dunglas <dunglas@gmail.com>
 *
 * For the full copyright and license information, please view the LICENSE
 * file that was distributed with this source code.
 */

declare(strict_types=1);

namespace ApiPlatform\Core\Bridge\Doctrine\Orm\Extension;

use ApiPlatform\Core\Bridge\Doctrine\Orm\AbstractPaginator;
use ApiPlatform\Core\Bridge\Doctrine\Orm\Paginator;
use ApiPlatform\Core\Bridge\Doctrine\Orm\Util\QueryChecker;
use ApiPlatform\Core\Bridge\Doctrine\Orm\Util\QueryNameGeneratorInterface;
use ApiPlatform\Core\Exception\InvalidArgumentException;
use ApiPlatform\Core\Metadata\Resource\Factory\ResourceMetadataFactoryInterface;
use ApiPlatform\Core\Metadata\Resource\ResourceMetadata;
use Doctrine\Common\Persistence\ManagerRegistry;
use Doctrine\ORM\QueryBuilder;
use Doctrine\ORM\Tools\Pagination\Paginator as DoctrineOrmPaginator;
use Symfony\Component\HttpFoundation\Request;
use Symfony\Component\HttpFoundation\RequestStack;

/**
 * Applies pagination on the Doctrine query for resource collection when enabled.
 *
 * @author Kévin Dunglas <dunglas@gmail.com>
 * @author Samuel ROZE <samuel.roze@gmail.com>
 */
final class PaginationExtension implements QueryResultCollectionExtensionInterface
{
    private $managerRegistry;
    private $requestStack;
    private $resourceMetadataFactory;
    private $enabled;
    private $clientEnabled;
    private $clientItemsPerPage;
    private $itemsPerPage;
    private $pageParameterName;
    private $enabledParameterName;
    private $itemsPerPageParameterName;
    private $maximumItemPerPage;
    private $partial;
    private $clientPartial;
    private $partialParameterName;

    public function __construct(ManagerRegistry $managerRegistry, RequestStack $requestStack, ResourceMetadataFactoryInterface $resourceMetadataFactory, bool $enabled = true, bool $clientEnabled = false, bool $clientItemsPerPage = false, int $itemsPerPage = 30, string $pageParameterName = 'page', string $enabledParameterName = 'pagination', string $itemsPerPageParameterName = 'itemsPerPage', int $maximumItemPerPage = null, bool $partial = false, bool $clientPartial = false, string $partialParameterName = 'partial')
    {
        $this->managerRegistry = $managerRegistry;
        $this->requestStack = $requestStack;
        $this->resourceMetadataFactory = $resourceMetadataFactory;
        $this->enabled = $enabled;
        $this->clientEnabled = $clientEnabled;
        $this->clientItemsPerPage = $clientItemsPerPage;
        $this->itemsPerPage = $itemsPerPage;
        $this->pageParameterName = $pageParameterName;
        $this->enabledParameterName = $enabledParameterName;
        $this->itemsPerPageParameterName = $itemsPerPageParameterName;
        $this->maximumItemPerPage = $maximumItemPerPage;
        $this->partial = $partial;
        $this->clientPartial = $clientPartial;
        $this->partialParameterName = $partialParameterName;
    }

    /**
     * {@inheritdoc}
     */
    public function applyToCollection(QueryBuilder $queryBuilder, QueryNameGeneratorInterface $queryNameGenerator, string $resourceClass, string $operationName = null)
    {
        $request = $this->requestStack->getCurrentRequest();
        if (null === $request) {
            return;
        }

        $resourceMetadata = $this->resourceMetadataFactory->create($resourceClass);
        if (!$this->isPaginationEnabled($request, $resourceMetadata, $operationName)) {
            return;
        }

        $itemsPerPage = $resourceMetadata->getCollectionOperationAttribute($operationName, 'pagination_items_per_page', $this->itemsPerPage, true);
        if ($request->attributes->get('_graphql')) {
            $collectionArgs = $request->attributes->get('_graphql_collections_args', []);
            $itemsPerPage = $collectionArgs[$resourceClass]['first'] ?? $itemsPerPage;
        }

        if ($resourceMetadata->getCollectionOperationAttribute($operationName, 'pagination_client_items_per_page', $this->clientItemsPerPage, true)) {
            $itemsPerPage = (int) $this->getPaginationParameter($request, $this->itemsPerPageParameterName, $itemsPerPage);
            $itemsPerPage = (null !== $this->maximumItemPerPage && $itemsPerPage >= $this->maximumItemPerPage ? $this->maximumItemPerPage : $itemsPerPage);
        }

        if (0 > $itemsPerPage) {
            throw new InvalidArgumentException('Item per page parameter should not be less than 0');
        }

        $page = $request->query->get($this->pageParameterName, 1);

        if (0 === $itemsPerPage && 1 < $page) {
            throw new InvalidArgumentException('Page should not be greater than 1 if itemsPegPage is equal to 0');
        }

        $firstResult = ($this->getPaginationParameter($request, $this->pageParameterName, 1) - 1) * $itemsPerPage;
        if ($request->attributes->get('_graphql')) {
            $collectionArgs = $request->attributes->get('_graphql_collections_args', []);
            if (isset($collectionArgs[$resourceClass]['after'])) {
                $after = \base64_decode($collectionArgs[$resourceClass]['after'], true);
                $firstResult = (int) $after;
                $firstResult = false === $after ? $firstResult : ++$firstResult;
            }
        }

        $queryBuilder
<<<<<<< HEAD
            ->setFirstResult($firstResult)
=======
            ->setFirstResult(($page - 1) * $itemsPerPage)
>>>>>>> 1e0104c6
            ->setMaxResults($itemsPerPage);
    }

    /**
     * {@inheritdoc}
     */
    public function supportsResult(string $resourceClass, string $operationName = null): bool
    {
        $request = $this->requestStack->getCurrentRequest();
        if (null === $request) {
            return false;
        }

        $resourceMetadata = $this->resourceMetadataFactory->create($resourceClass);

        return $this->isPaginationEnabled($request, $resourceMetadata, $operationName);
    }

    /**
     * {@inheritdoc}
     */
    public function getResult(QueryBuilder $queryBuilder/*, string $resourceClass, string $operationName = null*/)
    {
        $resourceClass = $operationName = null;

        if (func_num_args() >= 2) {
            $resourceClass = func_get_arg(1);
        } else {
            @trigger_error(sprintf('Method %s() will have a 2nd `string $resourceClass` argument in version 3.0. Not defining it is deprecated since 2.2.', __METHOD__), E_USER_DEPRECATED);
        }

        if (func_num_args() >= 3) {
            $operationName = func_get_arg(2);
        } else {
            @trigger_error(sprintf('Method %s() will have a 3rd `string $operationName = null` argument in version 3.0. Not defining it is deprecated since 2.2.', __METHOD__), E_USER_DEPRECATED);
        }

        $doctrineOrmPaginator = new DoctrineOrmPaginator($queryBuilder, $this->useFetchJoinCollection($queryBuilder));
        $doctrineOrmPaginator->setUseOutputWalkers($this->useOutputWalkers($queryBuilder));

        $resourceMetadata = null === $resourceClass ? null : $this->resourceMetadataFactory->create($resourceClass);

        if ($this->isPartialPaginationEnabled($this->requestStack->getCurrentRequest(), $resourceMetadata, $operationName)) {
            return new class($doctrineOrmPaginator) extends AbstractPaginator {
            };
        }

        return new Paginator($doctrineOrmPaginator);
    }

    private function isPartialPaginationEnabled(Request $request = null, ResourceMetadata $resourceMetadata = null, string $operationName = null): bool
    {
        $enabled = $this->partial;
        $clientEnabled = $this->clientPartial;

        if ($resourceMetadata) {
            $enabled = $resourceMetadata->getCollectionOperationAttribute($operationName, 'pagination_partial', $enabled, true);

            if ($request) {
                $clientEnabled = $resourceMetadata->getCollectionOperationAttribute($operationName, 'pagination_client_partial', $clientEnabled, true);
            }
        }

        if ($clientEnabled && $request) {
            $enabled = filter_var($this->getPaginationParameter($request, $this->partialParameterName, $enabled), FILTER_VALIDATE_BOOLEAN);
        }

        return $enabled;
    }

    private function isPaginationEnabled(Request $request, ResourceMetadata $resourceMetadata, string $operationName = null): bool
    {
        $enabled = $resourceMetadata->getCollectionOperationAttribute($operationName, 'pagination_enabled', $this->enabled, true);
        $clientEnabled = $resourceMetadata->getCollectionOperationAttribute($operationName, 'pagination_client_enabled', $this->clientEnabled, true);

        if ($clientEnabled) {
            $enabled = filter_var($this->getPaginationParameter($request, $this->enabledParameterName, $enabled), FILTER_VALIDATE_BOOLEAN);
        }

        return $enabled;
    }

    /**
     * Determines whether the Paginator should fetch join collections, if the root entity uses composite identifiers it should not.
     *
     * @see https://github.com/doctrine/doctrine2/issues/2910
     *
     * @param QueryBuilder $queryBuilder
     *
     * @return bool
     */
    private function useFetchJoinCollection(QueryBuilder $queryBuilder): bool
    {
        return !QueryChecker::hasRootEntityWithCompositeIdentifier($queryBuilder, $this->managerRegistry);
    }

    /**
     * Determines whether output walkers should be used.
     *
     * @param QueryBuilder $queryBuilder
     *
     * @return bool
     */
    private function useOutputWalkers(QueryBuilder $queryBuilder): bool
    {
        /*
         * "Cannot count query that uses a HAVING clause. Use the output walkers for pagination"
         *
         * @see https://github.com/doctrine/doctrine2/blob/900b55d16afdcdeb5100d435a7166d3a425b9873/lib/Doctrine/ORM/Tools/Pagination/CountWalker.php#L50
         */
        if (QueryChecker::hasHavingClause($queryBuilder)) {
            return true;
        }

        /*
         * "Paginating an entity with foreign key as identifier only works when using the Output Walkers. Call Paginator#setUseOutputWalkers(true) before iterating the paginator."
         *
         * @see https://github.com/doctrine/doctrine2/blob/900b55d16afdcdeb5100d435a7166d3a425b9873/lib/Doctrine/ORM/Tools/Pagination/LimitSubqueryWalker.php#L87
         */
        if (QueryChecker::hasRootEntityWithForeignKeyIdentifier($queryBuilder, $this->managerRegistry)) {
            return true;
        }

        /*
         * "Cannot select distinct identifiers from query with LIMIT and ORDER BY on a column from a fetch joined to-many association. Use output walkers."
         *
         * @see https://github.com/doctrine/doctrine2/blob/900b55d16afdcdeb5100d435a7166d3a425b9873/lib/Doctrine/ORM/Tools/Pagination/LimitSubqueryWalker.php#L149
         */
        if (
            QueryChecker::hasMaxResults($queryBuilder) &&
            QueryChecker::hasOrderByOnToManyJoin($queryBuilder, $this->managerRegistry)
        ) {
            return true;
        }

        /*
         * When using composite identifiers pagination will need Output walkers
         */
        if (QueryChecker::hasRootEntityWithCompositeIdentifier($queryBuilder, $this->managerRegistry)) {
            return true;
        }

        // Disable output walkers by default (performance)
        return false;
    }

    private function getPaginationParameter(Request $request, string $parameterName, $default = null)
    {
        if (null !== $paginationAttribute = $request->attributes->get('_api_pagination')) {
            return array_key_exists($parameterName, $paginationAttribute) ? $paginationAttribute[$parameterName] : $default;
        }

        return $request->query->get($parameterName, $default);
    }
}<|MERGE_RESOLUTION|>--- conflicted
+++ resolved
@@ -97,13 +97,13 @@
             throw new InvalidArgumentException('Item per page parameter should not be less than 0');
         }
 
-        $page = $request->query->get($this->pageParameterName, 1);
+        $page = $this->getPaginationParameter($request, $this->pageParameterName, 1);
 
         if (0 === $itemsPerPage && 1 < $page) {
             throw new InvalidArgumentException('Page should not be greater than 1 if itemsPegPage is equal to 0');
         }
 
-        $firstResult = ($this->getPaginationParameter($request, $this->pageParameterName, 1) - 1) * $itemsPerPage;
+        $firstResult = ($page - 1) * $itemsPerPage;
         if ($request->attributes->get('_graphql')) {
             $collectionArgs = $request->attributes->get('_graphql_collections_args', []);
             if (isset($collectionArgs[$resourceClass]['after'])) {
@@ -114,11 +114,7 @@
         }
 
         $queryBuilder
-<<<<<<< HEAD
             ->setFirstResult($firstResult)
-=======
-            ->setFirstResult(($page - 1) * $itemsPerPage)
->>>>>>> 1e0104c6
             ->setMaxResults($itemsPerPage);
     }
 
